--- conflicted
+++ resolved
@@ -27,13 +27,8 @@
 # It represents the current version of sdformat implement by the software
 set (SDF_PROTOCOL_VERSION 1.5)
 
-<<<<<<< HEAD
-set (SDF_MAJOR_VERSION 3)
-set (SDF_MINOR_VERSION 6)
-=======
 set (SDF_MAJOR_VERSION 4)
 set (SDF_MINOR_VERSION 0)
->>>>>>> b2d6d1a8
 set (SDF_PATCH_VERSION 0)
 
 set (SDF_VERSION ${SDF_MAJOR_VERSION}.${SDF_MINOR_VERSION})
