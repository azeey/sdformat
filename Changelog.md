## SDFormat 8.0

### SDFormat 8.X.X (201X-XX-XX)

<<<<<<< HEAD
1. Install the Windows `.dll` shared libraries to bin folder.
    * [Pull request 659](https://bitbucket.org/osrf/sdformat/pull-requests/659)
    * [Pull request 663](https://bitbucket.org/osrf/sdformat/pull-requests/663)

1. Fix cmake type for `tinyxml_INCLUDE_DIRS`.
    * [Pull request 661](https://bitbucket.org/osrf/sdformat/pull-requests/661)
    * [Pull request 663](https://bitbucket.org/osrf/sdformat/pull-requests/663)
=======
1. Add functionality to generate aggregated SDFormat descriptions via CMake.
    * [Pull request 665](https://bitbucket.org/osrf/sdformat/pull-requests/665)
>>>>>>> 9a686777

1. Remove URI scheme, if present, when finding files.
    * [Pull request 650](https://bitbucket.org/osrf/sdformat/pull-requests/650)

### SDFormat 8.7.1 (2020-01-13)

1. Fix memory leaks in move assignment operator.
    * [Pull request 641](https://bitbucket.org/osrf/sdformat/pull-requests/641)

1. Refactoring based on rule-of-five guidance to address memory leaks
   * [Pull request 644](https://bitbucket.org/osrf/sdformat/pull-requests/644)

### SDFormat 8.7.0 (2019-12-13)

1. Remove some URDF error messages
    * [Pull request 605](https://bitbucket.org/osrf/sdformat/pull-requests/605)

1. Fix parsing URDF without <material> inside <gazebo>
    * [Pull request 608](https://bitbucket.org/osrf/sdformat/pull-requests/608)

1. Backport URDF multiplication and linter
    * [Pull request 632](https://bitbucket.org/osrf/sdformat/pull-requests/632)

1. Add clipping for depth camera on rgbd camera sensor
    * [Pull request 628](https://bitbucket.org/osrf/sdformat/pull-requests/628)

### SDFormat 8.6.1 (2019-12-05)

1. Unversioned lib name for cmds
    * [Pull request 612](https://bitbucket.org/osrf/sdformat/pull-requests/612)

### SDFormat 8.6.0 (2019-11-20)

1. configure.bat: use ign-math6, not gz11
    * [Pull request 595](https://bitbucket.org/osrf/sdformat/pull-requests/595)

1. Set `sdformat8_PKGCONFIG_*` variables in cmake config instead of `SDFormat_PKGCONFIG*`.
    * [Pull request 594](https://bitbucket.org/osrf/sdformat/pull-requests/594)

1. Relax cmake check to allow compiling with gcc-7.
    * [Pull request 592](https://bitbucket.org/osrf/sdformat/pull-requests/592)

1. Use custom callbacks when reading file (support Fuel URIs).
    * [Pull request 591](https://bitbucket.org/osrf/sdformat/pull-requests/591)

1. Update visual DOM to parse `cast_shadows` property of a visual.
    * [Pull request 590](https://bitbucket.org/osrf/sdformat/pull-requests/590)

1. Build `Utils_TEST` with Utils.cc explicitly passed since its symbols are not visible.
    * [Pull request 572](https://bitbucket.org/osrf/sdformat/pull-requests/572)

### SDFormat 8.5.0 (2019-11-06)

1. Add `thermal_camera` sensor type
    * [Pull request 586](https://bitbucket.org/osrf/sdformat/pull-requests/586)

1. Use inline namespaces in Utils.cc
    * [Pull request 574](https://bitbucket.org/osrf/sdformat/pull-requests/574)

1. Convert `ign sdf` file inputs to absolute paths before processing them
    * [Pull request 583](https://bitbucket.org/osrf/sdformat/pull-requests/583)

1. Add `emissive_map` to material sdf
    * [Pull request 585](https://bitbucket.org/osrf/sdformat/pull-requests/585)

1. Converter: fix bug when converting across multiple versions.
    * [Pull request 584](https://bitbucket.org/osrf/sdformat/pull-requests/584)
    * [Pull request 573](https://bitbucket.org/osrf/sdformat/pull-requests/573)

### SDFormat 8.4.0 (2019-10-22)

1. Accept relative path in `<uri>`.
    * [Pull request 558](https://bitbucket.org/osrf/sdformat/pull-requests/558)

1. Element: don't print unset attributes.
    * [Pull request 571](https://bitbucket.org/osrf/sdformat/pull-requests/571)
    * [Pull request 576](https://bitbucket.org/osrf/sdformat/pull-requests/576)

1. Lidar.hh: remove 'using namespace ignition'.
    * [Pull request 577](https://bitbucket.org/osrf/sdformat/pull-requests/577)

1. Parse urdf files to sdf 1.5 instead of 1.4 to avoid `use_parent_model_frame`.
    * [Pull request 575](https://bitbucket.org/osrf/sdformat/pull-requests/575)

1. Set camera intrinsics axis skew (s) default value to 0
    * [Pull request 504](https://bitbucket.org/osrf/sdformat/pull-requests/504)

1. SDF Root DOM: add ActorCount, ActorByIndex, and ActorNameExists.
    * [Pull request 566](https://bitbucket.org/osrf/sdformat/pull-requests/566)

1. Avoid hardcoding /machine:x64 flag on 64-bit on MSVC with CMake >= 3.5.
    * [Pull request 565](https://bitbucket.org/osrf/sdformat/pull-requests/565)

1. Move private headers from include/sdf to src folder.
    * [Pull request 553](https://bitbucket.org/osrf/sdformat/pull-requests/553)

1. Fix ign library path on macOS.
    * [Pull request 542](https://bitbucket.org/osrf/sdformat/pull-requests/542)
    * [Pull request 564](https://bitbucket.org/osrf/sdformat/pull-requests/564)

1. Use `ign sdf --check` to check sibling elements of the same type for non-unique names.
    * [Pull request 554](https://bitbucket.org/osrf/sdformat/pull-requests/554)

1. Converter: remove all matching elements specified by `<remove>` tag.
    * [Pull request 551](https://bitbucket.org/osrf/sdformat/pull-requests/551)

### SDFormat 8.3.0 (2019-08-17)

1. Added Actor DOM
    * [Pull request 547](https://bitbucket.org/osrf/sdformat/pull-requests/547)

1. Print cmake build warnings and errors to std_err
    * [Pull request 549](https://bitbucket.org/osrf/sdformat/pull-requests/549)

### SDFormat 8.2.0 (2019-06-18)

1. Added RGBD Camera Sensor type.
    * [Pull request 540](https://bitbucket.org/osrf/sdformat/pull-requests/540)

### SDFormat 8.1.0 (2019-05-20)

1.  Change installation path of SDF description files to allow side-by-side installation.
    * [pull request 538](https://bitbucket.org/osrf/sdformat/pull-requests/538)

1. Added Lidar Sensor DOM. Also added `lidar` and `gpu_lidar` as sensor
   types. These two types are equivalent to `ray` and `gpu_ray`.
    * [Pull request 536](https://bitbucket.org/osrf/sdformat/pull-requests/536)

1. SDF Sensor DOM: copy update rate in copy constructor.
    * [Pull request 534](https://bitbucket.org/osrf/sdformat/pull-requests/534)

1. Added IMU Sensor DOM.
    * [Pull request 532](https://bitbucket.org/osrf/sdformat/pull-requests/532)

1. Added Camera Sensor DOM.
    * [Pull request 531](https://bitbucket.org/osrf/sdformat/pull-requests/531)

1. Added wind to link dom.
    * [Pull request 530](https://bitbucket.org/osrf/sdformat/pull-requests/530)

1. Added Sensor DOM `==` operator.
    * [Pull request 529](https://bitbucket.org/osrf/sdformat/pull-requests/529)

1. Added AirPressure SDF DOM
    * [Pull request 528](https://bitbucket.org/osrf/sdformat/pull-requests/528)

1. Update sdf noise elements
    * [Pull request 525](https://bitbucket.org/osrf/sdformat/pull-requests/525)
    * [Pull request 522](https://bitbucket.org/osrf/sdformat/pull-requests/522)

1. Apply rule of five for various DOM classes
    * [Pull request 524](https://bitbucket.org/osrf/sdformat/pull-requests/524)

1. Support setting sensor types from a string.
    * [Pull request 523](https://bitbucket.org/osrf/sdformat/pull-requests/523)

1. Added Altimeter SDF DOM
    * [Pull request 527](https://bitbucket.org/osrf/sdformat/pull-requests/527)

1. Added Magnetometer SDF DOM
    * [Pull request 518](https://bitbucket.org/osrf/sdformat/pull-requests/518)
    * [Pull request 519](https://bitbucket.org/osrf/sdformat/pull-requests/519)

1. Add Scene SDF DOM
    * [Pull request 517](https://bitbucket.org/osrf/sdformat/pull-requests/517)

1. Add PBR material SDF element
    * [Pull request 512](https://bitbucket.org/osrf/sdformat/pull-requests/512)
    * [Pull request 520](https://bitbucket.org/osrf/sdformat/pull-requests/520)
    * [Pull request 535](https://bitbucket.org/osrf/sdformat/pull-requests/535)

1. Set geometry shapes
    * [Pull request 515](https://bitbucket.org/osrf/sdformat/pull-requests/515)

1. Clarify names of libsdformat parser and SDF specification in Readme.
    * [Pull request 514](https://bitbucket.org/osrf/sdformat/pull-requests/514)

1. Disable macOS tests failing due to issue 202.
    * [Pull request 511](https://bitbucket.org/osrf/sdformat/pull-requests/511)
    * [Issue 202](https://bitbucket.org/osrf/sdformat/issues/202)

### SDFormat 8.0.0 (2019-03-01)

1. Rename depth camera from 'depth' to 'depth_camera'
    * [Pull request 507](https://bitbucket.org/osrf/sdformat/pull-requests/507)

1. Rename enum Ray to Lidar
    * [Pull request 502](https://bitbucket.org/osrf/sdformat/pull-requests/502)

1. Add support for files that have light tags in the root
    * [Pull request 499](https://bitbucket.org/osrf/sdformat/pull-requests/499)

1. Fix locale problems of std::stringstream and of Param::ValueFromString
    * [Pull request 492](https://bitbucket.org/osrf/sdformat/pull-requests/492)
    * Contribution by Silvio Traversaro

1. Add functions to set visual dom's geometry and material
    * [Pull request 490](https://bitbucket.org/osrf/sdformat/pull-requests/490)

1. Change cmake project name to sdformat8, export cmake targets
    * [Pull request 475](https://bitbucket.org/osrf/sdformat/pull-requests/475)
    * [Pull request 476](https://bitbucket.org/osrf/sdformat/pull-requests/476)

1. SDF DOM: Add copy constructor and assignment operator to Light. Add lights to Link
    * [Pull request 469](https://bitbucket.org/osrf/sdformat/pull-requests/469)

1. Make `<limit>` a required element for `<axis2>`
    * [Pull request #472](https://bitbucket.org/osrf/sdformat/pull-requests/472)

1. SDF DOM: Add DOM methods for setting axis and thread pitch in `sdf::Joint`
    * [Pull request #471](https://bitbucket.org/osrf/sdformat/pull-requests/471)
    * [Pull request #474](https://bitbucket.org/osrf/sdformat/pull-requests/474)

1. SDF DOM: Add copy constructors and assignment operator to JointAxis
    * [Pull request #470](https://bitbucket.org/osrf/sdformat/pull-requests/470)

1. Removed boost
    * [Pull request #438](https://bitbucket.org/osrf/sdformat/pull-requests/438)

1. Versioned namespace
    * [Pull request 464](https://bitbucket.org/osrf/sdformat/pull-requests/464)

1. Versioned library install
    * [Pull request 463](https://bitbucket.org/osrf/sdformat/pull-requests/463)

1. Add SetGeom to Collision
    * [Pull request 465](https://bitbucket.org/osrf/sdformat/pull-requests/465)

1. SDF DOM: Add copy/move constructors and assignment operator to Geometry
    * [Pull request 460](https://bitbucket.org/osrf/sdformat/pull-requests/460)

1. SDF DOM: Add copy/move constructors and assignment operator to Material
    * [Pull request 461](https://bitbucket.org/osrf/sdformat/pull-requests/461)

1. Add collision_detector to dart physics config
    * [Pull request 440](https://bitbucket.org/osrf/sdformat/pull-requests/440)

1. Fix cpack now that project name has version number
    * [Pull request 478](https://bitbucket.org/osrf/sdformat/pull-requests/478)

1. Animation tension
    * [Pull request 466](https://bitbucket.org/osrf/sdformat/pull-requests/466)

1. Add "geometry" for sonar collision shape
    * [Pull request 479](https://bitbucket.org/osrf/sdformat/pull-requests/479)

1. Fix Gui copy constructor
    * [Pull request 486](https://bitbucket.org/osrf/sdformat/pull-requests/486)

1. Sensor DOM
    * [Pull request 488](https://bitbucket.org/osrf/sdformat/pull-requests/488)
    * [Pull request 481](https://bitbucket.org/osrf/sdformat/pull-requests/481)

## SDFormat 7.0

### SDFormat 7.0.0 (xxxx-xx-xx)

1. Build Utils_TEST with Utils.cc explicitly passed since its symbols are not visible.
    * [Pull request 572](https://bitbucket.org/osrf/sdformat/pull-requests/572)

1. Parse urdf files to sdf 1.5 instead of 1.4 to avoid `use_parent_model_frame`.
    * [Pull request 575](https://bitbucket.org/osrf/sdformat/pull-requests/575)

1. Set camera intrinsics axis skew (s) default value to 0
    * [Pull request 504](https://bitbucket.org/osrf/sdformat/pull-requests/504)

1. Avoid hardcoding /machine:x64 flag on 64-bit on MSVC with CMake >= 3.5.
    * [Pull request 565](https://bitbucket.org/osrf/sdformat/pull-requests/565)

1. Prevent duplicate `use_parent_model_frame` tags during file conversion.
    * [Pull request 573](https://bitbucket.org/osrf/sdformat/pull-requests/573)

1. Backport inline versioned namespace from version 8.
    * [Pull request 557](https://bitbucket.org/osrf/sdformat/pull-requests/557)
    * [pull request 464](https://bitbucket.org/osrf/sdformat/pull-requests/464)

1. Backport cmake and sdf spec changes from version 8.
    * [Pull request 550](https://bitbucket.org/osrf/sdformat/pull-requests/550)
    * [pull request 538](https://bitbucket.org/osrf/sdformat/pull-requests/538)
    * [Pull request 525](https://bitbucket.org/osrf/sdformat/pull-requests/525)
    * [Pull request 475](https://bitbucket.org/osrf/sdformat/pull-requests/475)
    * [Pull request 476](https://bitbucket.org/osrf/sdformat/pull-requests/476)
    * [Pull request 463](https://bitbucket.org/osrf/sdformat/pull-requests/463)

1. Fix ign library path on macOS.
    * [Pull request 542](https://bitbucket.org/osrf/sdformat/pull-requests/542)

1. Preserve XML elements that are not part of the SDF specification.
    * [Pull request 449](https://bitbucket.org/osrf/sdformat/pull-requests/449)

1. Embed SDF specification files directly in libsdformat.so.
    * [Pull request 434](https://bitbucket.org/osrf/sdformat/pull-requests/434)

1. Removed support for SDF spec versions 1.0 and 1.2
    * [Pull request #432](https://bitbucket.org/osrf/sdformat/pull-requests/432)

1. SDF DOM: Additions to the document object model.
    * [Pull request 433](https://bitbucket.org/osrf/sdformat/pull-requests/433)
    * [Pull request 441](https://bitbucket.org/osrf/sdformat/pull-requests/441)
    * [Pull request 442](https://bitbucket.org/osrf/sdformat/pull-requests/442)
    * [Pull request 445](https://bitbucket.org/osrf/sdformat/pull-requests/445)
    * [Pull request 451](https://bitbucket.org/osrf/sdformat/pull-requests/451)
    * [Pull request 455](https://bitbucket.org/osrf/sdformat/pull-requests/455)
    * [Pull request 481](https://bitbucket.org/osrf/sdformat/pull-requests/481)

1. SDF DOM: Add Element() accessor to Gui, JointAxis and World classes.
    * [Pull request 450](https://bitbucket.org/osrf/sdformat/pull-requests/450)

1. Adds the equalivent of gz sdf -d to sdformat. The command line option
   will print the full description of the SDF spec.
    * [Pull request 424](https://bitbucket.org/osrf/sdformat/pull-requests/424)

1. Adds the equalivent of gz sdf -p to sdformat. The command line option
   will convert and print the specified sdf file.
    * [Pull request 494](https://bitbucket.org/osrf/sdformat/pull-requests/494)

1. SDF DOM: Additions to the document object model.
    * [Pull request 393](https://bitbucket.org/osrf/sdformat/pull-requests/393)
    * [Pull request 394](https://bitbucket.org/osrf/sdformat/pull-requests/394)
    * [Pull request 395](https://bitbucket.org/osrf/sdformat/pull-requests/395)
    * [Pull request 396](https://bitbucket.org/osrf/sdformat/pull-requests/396)
    * [Pull request 397](https://bitbucket.org/osrf/sdformat/pull-requests/397)
    * [Pull request 406](https://bitbucket.org/osrf/sdformat/pull-requests/406)
    * [Pull request 407](https://bitbucket.org/osrf/sdformat/pull-requests/407)
    * [Pull request 410](https://bitbucket.org/osrf/sdformat/pull-requests/410)
    * [Pull request 415](https://bitbucket.org/osrf/sdformat/pull-requests/415)
    * [Pull request 420](https://bitbucket.org/osrf/sdformat/pull-requests/420)


## SDFormat 6.0

### SDFormat 6.X.X (20XX-XX-XX)

1. Parse urdf files to sdf 1.5 instead of 1.4 to avoid `use_parent_model_frame`.
    * [Pull request 575](https://bitbucket.org/osrf/sdformat/pull-requests/575)

1. Set camera intrinsics axis skew (s) default value to 0
    * [Pull request 504](https://bitbucket.org/osrf/sdformat/pull-requests/504)

1. Avoid hardcoding /machine:x64 flag on 64-bit on MSVC with CMake >= 3.5.
    * [Pull request 565](https://bitbucket.org/osrf/sdformat/pull-requests/565)

1. Fix ign library path on macOS.
    * [Pull request 552](https://bitbucket.org/osrf/sdformat/pull-requests/552)

1. Use `ign sdf --check` to check sibling elements of the same type for non-unique names.
    * [Pull request 554](https://bitbucket.org/osrf/sdformat/pull-requests/554)

1. Converter: remove all matching elements specified by `<remove>` tag.
    * [Pull request 551](https://bitbucket.org/osrf/sdformat/pull-requests/551)

### SDFormat 6.2.0 (2019-01-17)

1. Add geometry for sonar collision shape
    * [Pull request 495](https://bitbucket.org/osrf/sdformat/pull-requests/495)

1. Add camera intrinsics (fx, fy, cx, cy, s)
    * [Pull request 496](https://bitbucket.org/osrf/sdformat/pull-requests/496)

1. Add actor trajectory tension parameter
    * [Pull request 466](https://bitbucket.org/osrf/sdformat/pull-requests/466)


### SDFormat 6.1.0 (2018-10-04)

1. Add collision\_detector to dart physics config
    * [Pull request 440](https://bitbucket.org/osrf/sdformat/pull-requests/440)

1. Fix Windows support for SDFormat6
    * [Pull request 401](https://bitbucket.org/osrf/sdformat/pull-requests/401)

1. root.sdf: default sdf version 1.6
    * [Pull request 425](https://bitbucket.org/osrf/sdformat/pull-requests/425)

1. parser\_urdf: print value of highstop instead of pointer address
    * [Pull request 408](https://bitbucket.org/osrf/sdformat/pull-requests/408)

1. Tweak error output so jenkins doesn't think it's a compiler warning
    * [Pull request 402](https://bitbucket.org/osrf/sdformat/pull-requests/402)


### SDFormat 6.0.0 (2018-01-25)

1. SDF DOM: Added a document object model.
    * [Pull request 387](https://bitbucket.org/osrf/sdformat/pull-requests/387)
    * [Pull request 389](https://bitbucket.org/osrf/sdformat/pull-requests/389)

1. Add simplified ``readFile`` function.
    * [Pull request 347](https://bitbucket.org/osrf/sdformat/pull-requests/347)

1. Remove boost::lexical cast instances
    * [Pull request 342](https://bitbucket.org/osrf/sdformat/pull-requests/342)

1. Remove boost regex and iostreams as dependencies
    * [Pull request 302](https://bitbucket.org/osrf/sdformat/pull-requests/302)

1. Change certain error checks from asserts to throwing
   sdf::AssertionInternalError, which is more appropriate for a library.
    * [Pull request 315](https://bitbucket.org/osrf/sdformat/pull-requests/315)

1. Updated the internal copy of urdfdom to 1.0, removing more of boost.
    * [Pull request 324](https://bitbucket.org/osrf/sdformat/pull-requests/324)

1. urdfdom 1.0 is now required on all platforms.
    * [Pull request 324](https://bitbucket.org/osrf/sdformat/pull-requests/324)

1. Remove boost filesystem as a dependency
    * [Pull request 335](https://bitbucket.org/osrf/sdformat/pull-requests/335)
    * [Pull request 338](https://bitbucket.org/osrf/sdformat/pull-requests/338)
    * [Pull request 339](https://bitbucket.org/osrf/sdformat/pull-requests/339)

1. Deprecated sdf::Color, and switch to use ignition::math::Color
    * [Pull request 330](https://bitbucket.org/osrf/sdformat/pull-requests/330)

## SDFormat 5.x

### SDFormat 5.x.x (2017-xx-xx)

### SDFormat 5.3.0 (2017-11-13)

1. Added wrapper around root SDF for an SDF element
    * [Pull request 378](https://bitbucket.org/osrf/sdformat/pull-request/378)
    * [Pull request 372](https://bitbucket.org/osrf/sdformat/pull-request/372)

1. Add ODE parallelization parameters: threaded islands and position correction
    * [Pull request 380](https://bitbucket.org/osrf/sdformat/pull-request/380)

1. surface.sdf: expand documentation of friction and slip coefficients
    * [Pull request 343](https://bitbucket.org/osrf/sdformat/pull-request/343)

1. Add preserveFixedJoint option to the URDF parser
    * [Pull request 352](https://bitbucket.org/osrf/sdformat/pull-request/352)

1. Add light as child of link
    * [Pull request 373](https://bitbucket.org/osrf/sdformat/pull-request/373)

### SDFormat 5.2.0 (2017-08-03)

1. Added a block for DART-specific physics properties.
    * [Pull request 369](https://bitbucket.org/osrf/sdformat/pull-requests/369)

1. Fix parser to read plugin child elements within an `<include>`
    * [Pull request 350](https://bitbucket.org/osrf/sdformat/pull-request/350)

1. Choosing models with more recent sdf version with `<include>` tag
    * [Pull request 291](https://bitbucket.org/osrf/sdformat/pull-request/291)
    * [Issue 123](https://bitbucket.org/osrf/sdformat/issues/123)

1. Added `<category_bitmask>` to 1.6 surface contact parameters
    * [Pull request 318](https://bitbucket.org/osrf/sdformat/pull-request/318)

1. Support light insertion in state
    * [Pull request 325](https://bitbucket.org/osrf/sdformat/pull-request/325)

1. Case insensitive boolean strings
    * [Pull request 322](https://bitbucket.org/osrf/sdformat/pull-request/322)

1. Enable coverage testing
    * [Pull request 317](https://bitbucket.org/osrf/sdformat/pull-request/317)

1. Add `friction_model` parameter to ode solver
    * [Pull request 294](https://bitbucket.org/osrf/sdformat/pull-request/294)
    * [Gazebo pull request 1522](https://bitbucket.org/osrf/gazebo/pull-request/1522)

1. Add cmake `@PKG_NAME@_LIBRARY_DIRS` variable to cmake config file
    * [Pull request 292](https://bitbucket.org/osrf/sdformat/pull-request/292)

### SDFormat 5.1.0 (2017-02-22)

1. Fixed `sdf::convertFile` and `sdf::convertString` always converting to latest version
    * [Pull request 320](https://bitbucket.org/osrf/sdformat/pull-requests/320)
1. Added back the ability to set sdf version at runtime
    * [Pull request 307](https://bitbucket.org/osrf/sdformat/pull-requests/307)

### SDFormat 5.0.0 (2017-01-25)

1. Removed SDFormat 4 deprecations
    * [Pull request 295](https://bitbucket.org/osrf/sdformat/pull-requests/295)

1. Added an example
    * [Pull request 275](https://bitbucket.org/osrf/sdformat/pull-requests/275)

1. Move functions that use TinyXML classes in private headers
   A contribution from Silvio Traversaro
    * [Pull request 262](https://bitbucket.org/osrf/sdformat/pull-requests/262)

1. Fix issues found by the Coverity tool
   A contribution from Olivier Crave
    * [Pull request 259](https://bitbucket.org/osrf/sdformat/pull-requests/259)

1. Add tag to allow for specification of initial joint position
    * [Pull request 279](https://bitbucket.org/osrf/sdformat/pull-requests/279)

1. Require ignition-math3 as dependency
    * [Pull request 299](https://bitbucket.org/osrf/sdformat/pull-requests/299)

1. Simplifier way of retrieving a value from SDF using Get
    * [Pull request 285](https://bitbucket.org/osrf/sdformat/pull-requests/285)

## SDFormat 4.0

### SDFormat 4.x.x (2017-xx-xx)

### SDFormat 4.4.0 (2017-10-26)

1. Add ODE parallelization parameters: threaded islands and position correction
    * [Pull request 380](https://bitbucket.org/osrf/sdformat/pull-request/380)

1. surface.sdf: expand documentation of friction and slip coefficients
    * [Pull request 343](https://bitbucket.org/osrf/sdformat/pull-request/343)

1. Add preserveFixedJoint option to the URDF parser
    * [Pull request 352](https://bitbucket.org/osrf/sdformat/pull-request/352)

1. Add light as child of link
    * [Pull request 373](https://bitbucket.org/osrf/sdformat/pull-request/373)

### SDFormat 4.3.2 (2017-07-19)

1. Add documentation for `Element::GetFirstElement()` and `Element::GetNextElement()`
    * [Pull request 341](https://bitbucket.org/osrf/sdformat/pull-request/341)

1. Fix parser to read plugin child elements within an `<include>`
    * [Pull request 350](https://bitbucket.org/osrf/sdformat/pull-request/350)

### SDFormat 4.3.1 (2017-03-24)

1. Fix segmentation Fault in `sdf::getBestSupportedModelVersion`
    * [Pull request 327](https://bitbucket.org/osrf/sdformat/pull-requests/327)
    * [Issue 152](https://bitbucket.org/osrf/sdformat/issues/152)

### SDFormat 4.3.0 (2017-03-20)

1. Choosing models with more recent sdf version with `<include>` tag
    * [Pull request 291](https://bitbucket.org/osrf/sdformat/pull-request/291)
    * [Issue 123](https://bitbucket.org/osrf/sdformat/issues/123)

1. Added `<category_bitmask>` to 1.6 surface contact parameters
    * [Pull request 318](https://bitbucket.org/osrf/sdformat/pull-request/318)

1. Support light insertion in state
    * [Pull request 325](https://bitbucket.org/osrf/sdformat/pull-request/325)

1. Case insensitive boolean strings
    * [Pull request 322](https://bitbucket.org/osrf/sdformat/pull-request/322)

1. Enable coverage testing
    * [Pull request 317](https://bitbucket.org/osrf/sdformat/pull-request/317)

1. Add `friction_model` parameter to ode solver
    * [Pull request 294](https://bitbucket.org/osrf/sdformat/pull-request/294)
    * [Gazebo pull request 1522](https://bitbucket.org/osrf/gazebo/pull-request/1522)

1. Added `sampling` parameter to `<heightmap>` SDF element.
    * [Pull request 293](https://bitbucket.org/osrf/sdformat/pull-request/293)

1. Added Migration guide
    * [Pull request 290](https://bitbucket.org/osrf/sdformat/pull-request/290)

1. Add cmake `@PKG_NAME@_LIBRARY_DIRS` variable to cmake config file
    * [Pull request 292](https://bitbucket.org/osrf/sdformat/pull-request/292)

### SDFormat 4.2.0 (2016-10-10)

1. Added tag to specify ODE friction model.
    * [Pull request 294](https://bitbucket.org/osrf/sdformat/pull-request/294)

1. Fix URDF to SDF `self_collide` bug.
    * [Pull request 287](https://bitbucket.org/osrf/sdformat/pull-request/287)

1. Added IMU orientation specification to SDF.
    * [Pull request 284](https://bitbucket.org/osrf/sdformat/pull-request/284)

### SDFormat 4.1.1 (2016-07-08)

1. Added documentation and animation to `<actor>` element.
    * [Pull request 280](https://bitbucket.org/osrf/sdformat/pull-request/280)

1. Added tag to specify initial joint position
    * [Pull request 279](https://bitbucket.org/osrf/sdformat/pull-request/279)

### SDFormat 4.1.0 (2016-04-01)

1. Added SDF conversion functions to parser including sdf::convertFile and sdf::convertString.
    * [Pull request 266](https://bitbucket.org/osrf/sdformat/pull-request/266)

1. Added an upload script
    * [Pull request 256](https://bitbucket.org/osrf/sdformat/pull-request/256)

### SDFormat 4.0.0 (2015-01-12)

1. Boost pointers and boost::function in the public API have been replaced
   by their std::equivalents (C++11 standard)
1. Move gravity and magnetic_field tags from physics to world
    * [Pull request 247](https://bitbucket.org/osrf/sdformat/pull-request/247)
1. Switch lump link prefix from lump:: to lump_
    * [Pull request 245](https://bitbucket.org/osrf/sdformat/pull-request/245)
1. New <wind> element.
   A contribution from Olivier Crave
    * [Pull request 240](https://bitbucket.org/osrf/sdformat/pull-request/240)
1. Add scale to model state
    * [Pull request 246](https://bitbucket.org/osrf/sdformat/pull-request/246)
1. Use stof functions to parse hex strings as floating point params.
   A contribution from Rich Mattes
    * [Pull request 250](https://bitbucket.org/osrf/sdformat/pull-request/250)
1. Fix memory leaks.
   A contribution from Silvio Traversaro
    * [Pull request 249](https://bitbucket.org/osrf/sdformat/pull-request/249)
1. Update SDF to version 1.6: new style for representing the noise properties
   of an `imu`
    * [Pull request 243](https://bitbucket.org/osrf/sdformat/pull-request/243)
    * [Pull request 199](https://bitbucket.org/osrf/sdformat/pull-requests/199)

## SDFormat 3.0

### SDFormat 3.X.X (201X-XX-XX)

1. Improve precision of floating point parameters
     * [Pull request 273](https://bitbucket.org/osrf/sdformat/pull-requests/273)
     * [Pull request 276](https://bitbucket.org/osrf/sdformat/pull-requests/276)

### SDFormat 3.7.0 (2015-11-20)

1. Add spring pass through for sdf3
     * [Design document](https://bitbucket.org/osrf/gazebo_design/pull-requests/23)
     * [Pull request 242](https://bitbucket.org/osrf/sdformat/pull-request/242)

1. Support frame specification in SDF
     * [Pull request 237](https://bitbucket.org/osrf/sdformat/pull-request/237)

1. Remove boost from SDFExtension
     * [Pull request 229](https://bitbucket.org/osrf/sdformat/pull-request/229)

### SDFormat 3.6.0 (2015-10-27)

1. Add light state
    * [Pull request 227](https://bitbucket.org/osrf/sdformat/pull-request/227)
1. redo pull request #222 for sdf3 branch
    * [Pull request 232](https://bitbucket.org/osrf/sdformat/pull-request/232)
1. Fix links in API documentation
    * [Pull request 231](https://bitbucket.org/osrf/sdformat/pull-request/231)

### SDFormat 3.5.0 (2015-10-07)

1. Camera lens description (Replaces #213)
    * [Pull request 215](https://bitbucket.org/osrf/sdformat/pull-request/215)
1. Fix shared pointer reference loop in Element and memory leak (#104)
    * [Pull request 230](https://bitbucket.org/osrf/sdformat/pull-request/230)

### SDFormat 3.4.0 (2015-10-05)

1. Support nested model states
    * [Pull request 223](https://bitbucket.org/osrf/sdformat/pull-request/223)
1. Cleaner way to set SDF_PATH for tests
    * [Pull request 226](https://bitbucket.org/osrf/sdformat/pull-request/226)

### SDFormat 3.3.0 (2015-09-15)

1. Windows Boost linking errors
    * [Pull request 206](https://bitbucket.org/osrf/sdformat/pull-request/206)
1. Nested SDF -> sdf3
    * [Pull request 221](https://bitbucket.org/osrf/sdformat/pull-request/221)
1. Pointer types
    * [Pull request 218](https://bitbucket.org/osrf/sdformat/pull-request/218)
1. Torsional friction default surface radius not infinity
    * [Pull request 217](https://bitbucket.org/osrf/sdformat/pull-request/217)

### SDFormat 3.2.2 (2015-08-24)

1. Added battery element (contribution from Olivier Crave)
     * [Pull request #204](https://bitbucket.org/osrf/sdformat/pull-request/204)
1. Torsional friction backport
     * [Pull request #211](https://bitbucket.org/osrf/sdformat/pull-request/211)
1. Allow Visual Studio 2015
     * [Pull request #208](https://bitbucket.org/osrf/sdformat/pull-request/208)

### SDFormat 3.1.1 (2015-08-03)

1. Fix tinyxml linking error
     * [Pull request #209](https://bitbucket.org/osrf/sdformat/pull-request/209)

### SDFormat 3.1.0 (2015-08-02)

1. Added logical camera sensor to SDF
     * [Pull request #207](https://bitbucket.org/osrf/sdformat/pull-request/207)

### SDFormat 3.0.0 (2015-07-24)

1. Added battery to SDF
     * [Pull request 204](https://bitbucket.org/osrf/sdformat/pull-request/204)
1. Added altimeter sensor to SDF
     * [Pull request #197](https://bitbucket.org/osrf/sdformat/pull-request/197)
1. Added magnetometer sensor to SDF
     * [Pull request 198](https://bitbucket.org/osrf/sdformat/pull-request/198)
1. Fix detection of XML parsing errors
     * [Pull request 190](https://bitbucket.org/osrf/sdformat/pull-request/190)
1. Support for fixed joints
     * [Pull request 194](https://bitbucket.org/osrf/sdformat/pull-request/194)
1. Adding iterations to state
     * [Pull request 188](https://bitbucket.org/osrf/sdformat/pull-request/188)
1. Convert to use ignition-math
     * [Pull request 173](https://bitbucket.org/osrf/sdformat/pull-request/173)
1. Add world origin to scene
     * [Pull request 183](https://bitbucket.org/osrf/sdformat/pull-request/183)
1. Fix collide bitmask
     * [Pull request 182](https://bitbucket.org/osrf/sdformat/pull-request/182)
1. Adding meta information to visuals
     * [Pull request 180](https://bitbucket.org/osrf/sdformat/pull-request/180)
1. Add projection type to gui camera
     * [Pull request 178](https://bitbucket.org/osrf/sdformat/pull-request/178)
1. Fix print description to include attribute description
     * [Pull request 170](https://bitbucket.org/osrf/sdformat/pull-request/170)
1. Add -std=c++11 flag to sdf_config.cmake.in and sdformat.pc.in, needed by downstream code
     * [Pull request 172](https://bitbucket.org/osrf/sdformat/pull-request/172)
1. Added boost::any accessor for Param and Element
     * [Pull request 166](https://bitbucket.org/osrf/sdformat/pull-request/166)
1. Remove tinyxml from dependency list
     * [Pull request 152](https://bitbucket.org/osrf/sdformat/pull-request/152)
1. Added self_collide element for model
     * [Pull request 149](https://bitbucket.org/osrf/sdformat/pull-request/149)
1. Added a collision bitmask field to sdf-1.5 and c++11 support
     * [Pull request 145](https://bitbucket.org/osrf/sdformat/pull-request/145)
1. Fix problems with latin locales and decimal numbers (issue #60)
     * [Pull request 147](https://bitbucket.org/osrf/sdformat/pull-request/147)
     * [Issue 60](https://bitbucket.org/osrf/sdformat/issues/60)

## SDFormat 2.x

1. rename cfm_damping --> implicit_spring_damper
     * [Pull request 59](https://bitbucket.org/osrf/sdformat/pull-request/59)
1. add gear_ratio and reference_body for gearbox joint.
     * [Pull request 62](https://bitbucket.org/osrf/sdformat/pull-request/62)
1. Update joint stop stiffness and dissipation
     * [Pull request 61](https://bitbucket.org/osrf/sdformat/pull-request/61)
1. Support for GNUInstallDirs
     * [Pull request 64](https://bitbucket.org/osrf/sdformat/pull-request/64)
1. `<use_true_size>` element used by DEM heightmaps
     * [Pull request 67](https://bitbucket.org/osrf/sdformat/pull-request/67)
1. Do not export urdf symbols in sdformat 1.4
     * [Pull request 75](https://bitbucket.org/osrf/sdformat/pull-request/75)
1. adding deformable properties per issue #32
     * [Pull request 78](https://bitbucket.org/osrf/sdformat/pull-request/78)
     * [Issue 32](https://bitbucket.org/osrf/sdformat/issues/32)
1. Support to use external URDF
     * [Pull request 77](https://bitbucket.org/osrf/sdformat/pull-request/77)
1. Add lighting element to visual
     * [Pull request 79](https://bitbucket.org/osrf/sdformat/pull-request/79)
1. SDF 1.5: add flag to fix joint axis frame #43 (gazebo issue 494)
     * [Pull request 83](https://bitbucket.org/osrf/sdformat/pull-request/83)
     * [Issue 43](https://bitbucket.org/osrf/sdformat/issues/43)
     * [Gazebo issue 494](https://bitbucket.org/osrf/gazebo/issues/494)
1. Implement SDF_PROTOCOL_VERSION (issue #51)
     * [Pull request 90](https://bitbucket.org/osrf/sdformat/pull-request/90)
1. Port sdformat to compile on Windows (MSVC)
     * [Pull request 101](https://bitbucket.org/osrf/sdformat/pull-request/101)
1. Separate material properties in material.sdf
     * [Pull request 104](https://bitbucket.org/osrf/sdformat/pull-request/104)
1. Add road textures (repeat pull request #104 for sdf_2.0)
     * [Pull request 105](https://bitbucket.org/osrf/sdformat/pull-request/105)
1. Add Extruded Polylines as a model
     * [Pull request 93](https://bitbucket.org/osrf/sdformat/pull-request/93)
1. Added polyline for sdf_2.0
     * [Pull request 106](https://bitbucket.org/osrf/sdformat/pull-request/106)
1. Add spring_reference and spring_stiffness tags to joint axis dynamics
     * [Pull request 102](https://bitbucket.org/osrf/sdformat/pull-request/102)
1. Fix actor static
     * [Pull request 110](https://bitbucket.org/osrf/sdformat/pull-request/110)
1. New <Population> element
     * [Pull request 112](https://bitbucket.org/osrf/sdformat/pull-request/112)
1. Add camera distortion element
     * [Pull request 120](https://bitbucket.org/osrf/sdformat/pull-request/120)
1. Inclusion of magnetic field strength sensor
     * [Pull request 123](https://bitbucket.org/osrf/sdformat/pull-request/123)
1. Properly add URDF gazebo extensions blobs to SDF joint elements
     * [Pull request 125](https://bitbucket.org/osrf/sdformat/pull-request/125)
1. Allow gui plugins to be specified in SDF
     * [Pull request 127](https://bitbucket.org/osrf/sdformat/pull-request/127)
1. Backport magnetometer
     * [Pull request 128](https://bitbucket.org/osrf/sdformat/pull-request/128)
1. Add flag for MOI rescaling to sdf 1.4
     * [Pull request 121](https://bitbucket.org/osrf/sdformat/pull-request/121)
1. Parse urdf joint friction parameters, add corresponding test
     * [Pull request 129](https://bitbucket.org/osrf/sdformat/pull-request/129)
1. Allow reading of boolean values from plugin elements.
     * [Pull request 132](https://bitbucket.org/osrf/sdformat/pull-request/132)
1. Implement generation of XML Schema files (issue #2)
     * [Pull request 91](https://bitbucket.org/osrf/sdformat/pull-request/91)
1. Fix build for OS X 10.10
     * [Pull request 135](https://bitbucket.org/osrf/sdformat/pull-request/135)
1. Improve performance in loading <include> SDF elements
     * [Pull request 138](https://bitbucket.org/osrf/sdformat/pull-request/138)
1. Added urdf gazebo extension option to disable fixed joint lumping
     * [Pull request 133](https://bitbucket.org/osrf/sdformat/pull-request/133)
1. Support urdfdom 0.3 (alternative to pull request #122)
     * [Pull request 141](https://bitbucket.org/osrf/sdformat/pull-request/141)
1. Update list of supported joint types
     * [Pull request 142](https://bitbucket.org/osrf/sdformat/pull-request/142)
1. Ignore unknown elements
     * [Pull request 148](https://bitbucket.org/osrf/sdformat/pull-request/148)
1. Physics preset attributes
     * [Pull request 146](https://bitbucket.org/osrf/sdformat/pull-request/146)
1. Backport fix for latin locales (pull request #147)
     * [Pull request 150](https://bitbucket.org/osrf/sdformat/pull-request/150)

## SDFormat 1.4

### SDFormat 1.4.8 (2013-09-06)

1. Fix inertia transformations when reducing fixed joints in URDF
    * [Pull request 48](https://bitbucket.org/osrf/sdformat/pull-request/48/fix-for-issue-22-reducing-inertia-across/diff)
1. Add <use_terrain_paging> element to support terrain paging in gazebo
    * [Pull request 47](https://bitbucket.org/osrf/sdformat/pull-request/47/add-element-inside-heightmap/diff)
1. Further reduce console output when using URDF models
    * [Pull request 46](https://bitbucket.org/osrf/sdformat/pull-request/46/convert-a-few-more-sdfwarns-to-sdflog-fix/diff)
    * [Commit](https://bitbucket.org/osrf/sdformat/commits/b15d5a1ecc57abee6691618d02d59bbc3d1b84dc)

### SDFormat 1.4.7 (2013-08-22)

1. Direct console messages to std_err
    * [Pull request 44](https://bitbucket.org/osrf/sdformat/pull-request/44/fix-19-direct-all-messages-to-std_err)

### SDFormat 1.4.6 (2013-08-20)

1. Add tags for GPS sensor and sensor noise
    * [Pull request 36](https://bitbucket.org/osrf/sdformat/pull-request/36/gps-sensor-sensor-noise-and-spherical)
1. Add tags for wireless transmitter/receiver models
    * [Pull request 34](https://bitbucket.org/osrf/sdformat/pull-request/34/transceiver-support)
    * [Pull request 43](https://bitbucket.org/osrf/sdformat/pull-request/43/updated-description-of-the-transceiver-sdf)
1. Add tags for playback of audio files in Gazebo
    * [Pull request 26](https://bitbucket.org/osrf/sdformat/pull-request/26/added-audio-tags)
    * [Pull request 35](https://bitbucket.org/osrf/sdformat/pull-request/35/move-audio-to-link-and-playback-on-contact)
1. Add tags for simbody physics parameters
    * [Pull request 32](https://bitbucket.org/osrf/sdformat/pull-request/32/merging-some-updates-from-simbody-branch)
1. Log messages to a file, reduce console output
    * [Pull request 33](https://bitbucket.org/osrf/sdformat/pull-request/33/log-messages-to-file-8)
1. Generalize ode's <provide_feedback> element
    * [Pull request 38](https://bitbucket.org/osrf/sdformat/pull-request/38/add-provide_feedback-for-bullet-joint)
1. Various bug, style and test fixes

### SDFormat 1.4.5 (2013-07-23)

1. Deprecated Gazebo's internal SDF code
1. Use templatized Get functions for retrieving values from SDF files
1. Removed dependency on ROS<|MERGE_RESOLUTION|>--- conflicted
+++ resolved
@@ -2,7 +2,6 @@
 
 ### SDFormat 8.X.X (201X-XX-XX)
 
-<<<<<<< HEAD
 1. Install the Windows `.dll` shared libraries to bin folder.
     * [Pull request 659](https://bitbucket.org/osrf/sdformat/pull-requests/659)
     * [Pull request 663](https://bitbucket.org/osrf/sdformat/pull-requests/663)
@@ -10,10 +9,9 @@
 1. Fix cmake type for `tinyxml_INCLUDE_DIRS`.
     * [Pull request 661](https://bitbucket.org/osrf/sdformat/pull-requests/661)
     * [Pull request 663](https://bitbucket.org/osrf/sdformat/pull-requests/663)
-=======
+
 1. Add functionality to generate aggregated SDFormat descriptions via CMake.
     * [Pull request 665](https://bitbucket.org/osrf/sdformat/pull-requests/665)
->>>>>>> 9a686777
 
 1. Remove URI scheme, if present, when finding files.
     * [Pull request 650](https://bitbucket.org/osrf/sdformat/pull-requests/650)
