## SDFormat 4.0

### SDFormat 4.x.x (2017-xx-xx)

<<<<<<< HEAD
### SDFormat 4.4.0 (2017-10-23)

1. surface.sdf: expand documentation of friction and slip coefficients
    * [Pull request 343](https://bitbucket.org/osrf/sdformat/pull-request/343)

1. Add preserveFixedJoint option to the URDF parser
    * [Pull request 352](https://bitbucket.org/osrf/sdformat/pull-request/352)

1. Add light as child of link
    * [Pull request 373](https://bitbucket.org/osrf/sdformat/pull-request/373)
=======
1. Add ODE parallelization parameters: threaded islands and position correction
    * [Pull request 380](https://bitbucket.org/osrf/sdformat/pull-request/380)
>>>>>>> 943e32ab

### SDFormat 4.3.2 (2017-07-19)

1. Add documentation for `Element::GetFirstElement()` and `Element::GetNextElement()`
    * [Pull request 341](https://bitbucket.org/osrf/sdformat/pull-request/341)

1. Fix parser to read plugin child elements within an `<include>`
    * [Pull request 350](https://bitbucket.org/osrf/sdformat/pull-request/350)

### SDFormat 4.3.1 (2017-03-24)

1. Fix segmentation Fault in `sdf::getBestSupportedModelVersion`
    * [Pull request 327](https://bitbucket.org/osrf/sdformat/pull-requests/327)
    * [Issue 152](https://bitbucket.org/osrf/sdformat/issues/152)

### SDFormat 4.3.0 (2017-03-20)

1. Choosing models with more recent sdf version with `<include>` tag
    * [Pull request 291](https://bitbucket.org/osrf/sdformat/pull-request/291)
    * [Issue 123](https://bitbucket.org/osrf/sdformat/issues/123)

1. Added `<category_bitmask>` to 1.6 surface contact parameters
    * [Pull request 318](https://bitbucket.org/osrf/sdformat/pull-request/318)

1. Support light insertion in state
    * [Pull request 325](https://bitbucket.org/osrf/sdformat/pull-request/325)

1. Case insensitive boolean strings
    * [Pull request 322](https://bitbucket.org/osrf/sdformat/pull-request/322)

1. Enable coverage testing
    * [Pull request 317](https://bitbucket.org/osrf/sdformat/pull-request/317)

1. Add `friction_model` parameter to ode solver
    * [Pull request 294](https://bitbucket.org/osrf/sdformat/pull-request/294)
    * [Gazebo pull request 1522](https://bitbucket.org/osrf/gazebo/pull-request/1522)

1. Added `sampling` parameter to `<heightmap>` SDF element.
    * [Pull request 293](https://bitbucket.org/osrf/sdformat/pull-request/293)

1. Added Migration guide
    * [Pull request 290](https://bitbucket.org/osrf/sdformat/pull-request/290)

1. Add cmake `@PKG_NAME@_LIBRARY_DIRS` variable to cmake config file
    * [Pull request 292](https://bitbucket.org/osrf/sdformat/pull-request/292)

### SDFormat 4.2.0 (2016-10-10)

1. Added tag to specify ODE friction model.
    * [Pull request 294](https://bitbucket.org/osrf/sdformat/pull-request/294)

1. Fix URDF to SDF `self_collide` bug.
    * [Pull request 287](https://bitbucket.org/osrf/sdformat/pull-request/287)

1. Added IMU orientation specification to SDF.
    * [Pull request 284](https://bitbucket.org/osrf/sdformat/pull-request/284)

### SDFormat 4.1.1 (2016-07-08)

1. Added documentation and animation to `<actor>` element.
    * [Pull request 280](https://bitbucket.org/osrf/sdformat/pull-request/280)

1. Added tag to specify initial joint position
    * [Pull request 279](https://bitbucket.org/osrf/sdformat/pull-request/279)

### SDFormat 4.1.0 (2016-04-01)

1. Added SDF conversion functions to parser including sdf::convertFile and sdf::convertString.
    * [Pull request 266](https://bitbucket.org/osrf/sdformat/pull-request/266)

1. Added an upload script
    * [Pull request 256](https://bitbucket.org/osrf/sdformat/pull-request/256)

### SDFormat 4.0.0 (2015-01-12)

1. Boost pointers and boost::function in the public API have been replaced
   by their std::equivalents (C++11 standard)
1. Move gravity and magnetic_field tags from physics to world
    * [Pull request 247](https://bitbucket.org/osrf/sdformat/pull-request/247)
1. Switch lump link prefix from lump:: to lump_
    * [Pull request 245](https://bitbucket.org/osrf/sdformat/pull-request/245)
1. New <wind> element.
   A contribution from Olivier Crave
    * [Pull request 240](https://bitbucket.org/osrf/sdformat/pull-request/240)
1. Add scale to model state
    * [Pull request 246](https://bitbucket.org/osrf/sdformat/pull-request/246)
1. Use stof functions to parse hex strings as floating point params.
   A contribution from Rich Mattes
    * [Pull request 250](https://bitbucket.org/osrf/sdformat/pull-request/250)
1. Fix memory leaks.
   A contribution from Silvio Traversaro
    * [Pull request 249](https://bitbucket.org/osrf/sdformat/pull-request/249)
1. Update SDF to version 1.6: new style for representing the noise properties
   of an `imu`
    * [Pull request 243](https://bitbucket.org/osrf/sdformat/pull-request/243)
    * [Pull request 199](https://bitbucket.org/osrf/sdformat/pull-requests/199)

## SDFormat 3.0

### SDFormat 3.X.X (201X-XX-XX)

1. Improve precision of floating point parameters
     * [Pull request 273](https://bitbucket.org/osrf/sdformat/pull-requests/273)
     * [Pull request 276](https://bitbucket.org/osrf/sdformat/pull-requests/276)

### SDFormat 3.7.0 (2015-11-20)

1. Add spring pass through for sdf3
     * [Design document](https://bitbucket.org/osrf/gazebo_design/pull-requests/23)
     * [Pull request 242](https://bitbucket.org/osrf/sdformat/pull-request/242)

1. Support frame specification in SDF
     * [Pull request 237](https://bitbucket.org/osrf/sdformat/pull-request/237)

1. Remove boost from SDFExtension
     * [Pull request 229](https://bitbucket.org/osrf/sdformat/pull-request/229)

### SDFormat 3.6.0 (2015-10-27)

1. Add light state
    * [Pull request 227](https://bitbucket.org/osrf/sdformat/pull-request/227)
1. redo pull request #222 for sdf3 branch
    * [Pull request 232](https://bitbucket.org/osrf/sdformat/pull-request/232)
1. Fix links in API documentation
    * [Pull request 231](https://bitbucket.org/osrf/sdformat/pull-request/231)

### SDFormat 3.5.0 (2015-10-07)

1. Camera lens description (Replaces #213)
    * [Pull request 215](https://bitbucket.org/osrf/sdformat/pull-request/215)
1. Fix shared pointer reference loop in Element and memory leak (#104)
    * [Pull request 230](https://bitbucket.org/osrf/sdformat/pull-request/230)

### SDFormat 3.4.0 (2015-10-05)

1. Support nested model states
    * [Pull request 223](https://bitbucket.org/osrf/sdformat/pull-request/223)
1. Cleaner way to set SDF_PATH for tests
    * [Pull request 226](https://bitbucket.org/osrf/sdformat/pull-request/226)

### SDFormat 3.3.0 (2015-09-15)

1. Windows Boost linking errors
    * [Pull request 206](https://bitbucket.org/osrf/sdformat/pull-request/206)
1. Nested SDF -> sdf3
    * [Pull request 221](https://bitbucket.org/osrf/sdformat/pull-request/221)
1. Pointer types
    * [Pull request 218](https://bitbucket.org/osrf/sdformat/pull-request/218)
1. Torsional friction default surface radius not infinity
    * [Pull request 217](https://bitbucket.org/osrf/sdformat/pull-request/217)

### SDFormat 3.2.2 (2015-08-24)

1. Added battery element (contribution from Olivier Crave)
     * [Pull request #204](https://bitbucket.org/osrf/sdformat/pull-request/204)
1. Torsional friction backport
     * [Pull request #211](https://bitbucket.org/osrf/sdformat/pull-request/211)
1. Allow Visual Studio 2015
     * [Pull request #208](https://bitbucket.org/osrf/sdformat/pull-request/208)

### SDFormat 3.1.1 (2015-08-03)

1. Fix tinyxml linking error
     * [Pull request #209](https://bitbucket.org/osrf/sdformat/pull-request/209)

### SDFormat 3.1.0 (2015-08-02)

1. Added logical camera sensor to SDF
     * [Pull request #207](https://bitbucket.org/osrf/sdformat/pull-request/207)

### SDFormat 3.0.0 (2015-07-24)

1. Added battery to SDF
     * [Pull request 204](https://bitbucket.org/osrf/sdformat/pull-request/204)
1. Added altimeter sensor to SDF
     * [Pull request #197](https://bitbucket.org/osrf/sdformat/pull-request/197)
1. Added magnetometer sensor to SDF
     * [Pull request 198](https://bitbucket.org/osrf/sdformat/pull-request/198)
1. Fix detection of XML parsing errors
     * [Pull request 190](https://bitbucket.org/osrf/sdformat/pull-request/190)
1. Support for fixed joints
     * [Pull request 194](https://bitbucket.org/osrf/sdformat/pull-request/194)
1. Adding iterations to state
     * [Pull request 188](https://bitbucket.org/osrf/sdformat/pull-request/188)
1. Convert to use ignition-math
     * [Pull request 173](https://bitbucket.org/osrf/sdformat/pull-request/173)
1. Add world origin to scene
     * [Pull request 183](https://bitbucket.org/osrf/sdformat/pull-request/183)
1. Fix collide bitmask
     * [Pull request 182](https://bitbucket.org/osrf/sdformat/pull-request/182)
1. Adding meta information to visuals
     * [Pull request 180](https://bitbucket.org/osrf/sdformat/pull-request/180)
1. Add projection type to gui camera
     * [Pull request 178](https://bitbucket.org/osrf/sdformat/pull-request/178)
1. Fix print description to include attribute description
     * [Pull request 170](https://bitbucket.org/osrf/sdformat/pull-request/170)
1. Add -std=c++11 flag to sdf_config.cmake.in and sdformat.pc.in, needed by downstream code
     * [Pull request 172](https://bitbucket.org/osrf/sdformat/pull-request/172)
1. Added boost::any accessor for Param and Element
     * [Pull request 166](https://bitbucket.org/osrf/sdformat/pull-request/166)
1. Remove tinyxml from dependency list
     * [Pull request 152](https://bitbucket.org/osrf/sdformat/pull-request/152)
1. Added self_collide element for model
     * [Pull request 149](https://bitbucket.org/osrf/sdformat/pull-request/149)
1. Added a collision bitmask field to sdf-1.5 and c++11 support
     * [Pull request 145](https://bitbucket.org/osrf/sdformat/pull-request/145)
1. Fix problems with latin locales and decimal numbers (issue #60)
     * [Pull request 147](https://bitbucket.org/osrf/sdformat/pull-request/147)
     * [Issue 60](https://bitbucket.org/osrf/sdformat/issues/60)

## SDFormat 2.x

1. rename cfm_damping --> implicit_spring_damper
     * [Pull request 59](https://bitbucket.org/osrf/sdformat/pull-request/59)
1. add gear_ratio and reference_body for gearbox joint.
     * [Pull request 62](https://bitbucket.org/osrf/sdformat/pull-request/62)
1. Update joint stop stiffness and dissipation
     * [Pull request 61](https://bitbucket.org/osrf/sdformat/pull-request/61)
1. Support for GNUInstallDirs
     * [Pull request 64](https://bitbucket.org/osrf/sdformat/pull-request/64)
1. `<use_true_size>` element used by DEM heightmaps
     * [Pull request 67](https://bitbucket.org/osrf/sdformat/pull-request/67)
1. Do not export urdf symbols in sdformat 1.4
     * [Pull request 75](https://bitbucket.org/osrf/sdformat/pull-request/75)
1. adding deformable properties per issue #32
     * [Pull request 78](https://bitbucket.org/osrf/sdformat/pull-request/78)
     * [Issue 32](https://bitbucket.org/osrf/sdformat/issues/32)
1. Support to use external URDF
     * [Pull request 77](https://bitbucket.org/osrf/sdformat/pull-request/77)
1. Add lighting element to visual
     * [Pull request 79](https://bitbucket.org/osrf/sdformat/pull-request/79)
1. SDF 1.5: add flag to fix joint axis frame #43 (gazebo issue 494)
     * [Pull request 83](https://bitbucket.org/osrf/sdformat/pull-request/83)
     * [Issue 43](https://bitbucket.org/osrf/sdformat/issues/43)
     * [Gazebo issue 494](https://bitbucket.org/osrf/gazebo/issues/494)
1. Implement SDF_PROTOCOL_VERSION (issue #51)
     * [Pull request 90](https://bitbucket.org/osrf/sdformat/pull-request/90)
1. Port sdformat to compile on Windows (MSVC)
     * [Pull request 101](https://bitbucket.org/osrf/sdformat/pull-request/101)
1. Separate material properties in material.sdf
     * [Pull request 104](https://bitbucket.org/osrf/sdformat/pull-request/104)
1. Add road textures (repeat pull request #104 for sdf_2.0)
     * [Pull request 105](https://bitbucket.org/osrf/sdformat/pull-request/105)
1. Add Extruded Polylines as a model
     * [Pull request 93](https://bitbucket.org/osrf/sdformat/pull-request/93)
1. Added polyline for sdf_2.0
     * [Pull request 106](https://bitbucket.org/osrf/sdformat/pull-request/106)
1. Add spring_reference and spring_stiffness tags to joint axis dynamics
     * [Pull request 102](https://bitbucket.org/osrf/sdformat/pull-request/102)
1. Fix actor static
     * [Pull request 110](https://bitbucket.org/osrf/sdformat/pull-request/110)
1. New <Population> element
     * [Pull request 112](https://bitbucket.org/osrf/sdformat/pull-request/112)
1. Add camera distortion element
     * [Pull request 120](https://bitbucket.org/osrf/sdformat/pull-request/120)
1. Inclusion of magnetic field strength sensor
     * [Pull request 123](https://bitbucket.org/osrf/sdformat/pull-request/123)
1. Properly add URDF gazebo extensions blobs to SDF joint elements
     * [Pull request 125](https://bitbucket.org/osrf/sdformat/pull-request/125)
1. Allow gui plugins to be specified in SDF
     * [Pull request 127](https://bitbucket.org/osrf/sdformat/pull-request/127)
1. Backport magnetometer
     * [Pull request 128](https://bitbucket.org/osrf/sdformat/pull-request/128)
1. Add flag for MOI rescaling to sdf 1.4
     * [Pull request 121](https://bitbucket.org/osrf/sdformat/pull-request/121)
1. Parse urdf joint friction parameters, add corresponding test
     * [Pull request 129](https://bitbucket.org/osrf/sdformat/pull-request/129)
1. Allow reading of boolean values from plugin elements.
     * [Pull request 132](https://bitbucket.org/osrf/sdformat/pull-request/132)
1. Implement generation of XML Schema files (issue #2)
     * [Pull request 91](https://bitbucket.org/osrf/sdformat/pull-request/91)
1. Fix build for OS X 10.10
     * [Pull request 135](https://bitbucket.org/osrf/sdformat/pull-request/135)
1. Improve performance in loading <include> SDF elements
     * [Pull request 138](https://bitbucket.org/osrf/sdformat/pull-request/138)
1. Added urdf gazebo extension option to disable fixed joint lumping
     * [Pull request 133](https://bitbucket.org/osrf/sdformat/pull-request/133)
1. Support urdfdom 0.3 (alternative to pull request #122)
     * [Pull request 141](https://bitbucket.org/osrf/sdformat/pull-request/141)
1. Update list of supported joint types
     * [Pull request 142](https://bitbucket.org/osrf/sdformat/pull-request/142)
1. Ignore unknown elements
     * [Pull request 148](https://bitbucket.org/osrf/sdformat/pull-request/148)
1. Physics preset attributes
     * [Pull request 146](https://bitbucket.org/osrf/sdformat/pull-request/146)
1. Backport fix for latin locales (pull request #147)
     * [Pull request 150](https://bitbucket.org/osrf/sdformat/pull-request/150)

## SDFormat 1.4

### SDFormat 1.4.8 (2013-09-06)

1. Fix inertia transformations when reducing fixed joints in URDF
    * [Pull request 48](https://bitbucket.org/osrf/sdformat/pull-request/48/fix-for-issue-22-reducing-inertia-across/diff)
1. Add <use_terrain_paging> element to support terrain paging in gazebo
    * [Pull request 47](https://bitbucket.org/osrf/sdformat/pull-request/47/add-element-inside-heightmap/diff)
1. Further reduce console output when using URDF models
    * [Pull request 46](https://bitbucket.org/osrf/sdformat/pull-request/46/convert-a-few-more-sdfwarns-to-sdflog-fix/diff)
    * [Commit](https://bitbucket.org/osrf/sdformat/commits/b15d5a1ecc57abee6691618d02d59bbc3d1b84dc)

### SDFormat 1.4.7 (2013-08-22)

1. Direct console messages to std_err
    * [Pull request 44](https://bitbucket.org/osrf/sdformat/pull-request/44/fix-19-direct-all-messages-to-std_err)

### SDFormat 1.4.6 (2013-08-20)

1. Add tags for GPS sensor and sensor noise
    * [Pull request 36](https://bitbucket.org/osrf/sdformat/pull-request/36/gps-sensor-sensor-noise-and-spherical)
1. Add tags for wireless transmitter/receiver models
    * [Pull request 34](https://bitbucket.org/osrf/sdformat/pull-request/34/transceiver-support)
    * [Pull request 43](https://bitbucket.org/osrf/sdformat/pull-request/43/updated-description-of-the-transceiver-sdf)
1. Add tags for playback of audio files in Gazebo
    * [Pull request 26](https://bitbucket.org/osrf/sdformat/pull-request/26/added-audio-tags)
    * [Pull request 35](https://bitbucket.org/osrf/sdformat/pull-request/35/move-audio-to-link-and-playback-on-contact)
1. Add tags for simbody physics parameters
    * [Pull request 32](https://bitbucket.org/osrf/sdformat/pull-request/32/merging-some-updates-from-simbody-branch)
1. Log messages to a file, reduce console output
    * [Pull request 33](https://bitbucket.org/osrf/sdformat/pull-request/33/log-messages-to-file-8)
1. Generalize ode's <provide_feedback> element
    * [Pull request 38](https://bitbucket.org/osrf/sdformat/pull-request/38/add-provide_feedback-for-bullet-joint)
1. Various bug, style and test fixes

### SDFormat 1.4.5 (2013-07-23)

1. Deprecated Gazebo's internal SDF code
1. Use templatized Get functions for retrieving values from SDF files
1. Removed dependency on ROS<|MERGE_RESOLUTION|>--- conflicted
+++ resolved
@@ -2,8 +2,10 @@
 
 ### SDFormat 4.x.x (2017-xx-xx)
 
-<<<<<<< HEAD
 ### SDFormat 4.4.0 (2017-10-23)
+
+1. Add ODE parallelization parameters: threaded islands and position correction
+    * [Pull request 380](https://bitbucket.org/osrf/sdformat/pull-request/380)
 
 1. surface.sdf: expand documentation of friction and slip coefficients
     * [Pull request 343](https://bitbucket.org/osrf/sdformat/pull-request/343)
@@ -13,10 +15,6 @@
 
 1. Add light as child of link
     * [Pull request 373](https://bitbucket.org/osrf/sdformat/pull-request/373)
-=======
-1. Add ODE parallelization parameters: threaded islands and position correction
-    * [Pull request 380](https://bitbucket.org/osrf/sdformat/pull-request/380)
->>>>>>> 943e32ab
 
 ### SDFormat 4.3.2 (2017-07-19)
 
