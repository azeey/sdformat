## libsdformat 10.X

### libsdformat 10.X.X (202X-XX-XX)

### libsdformat 10.0.0 (202X-XX-XX)

<<<<<<< HEAD
1. Normalize joint axis xyz vector when parsing from SDFormat
    * [Pull request 312](https://github.com/osrf/sdformat/pull/312)
=======
1. Migrate to using TinyXML2.
    * [Pull request 264](https://github.com/osrf/sdformat/pull/264)
>>>>>>> db28ef2c

1. Enforce minimum/maximum values specified in SDFormat description files.
    * [Pull request 303](https://github.com/osrf/sdformat/pull/303)

1. Make parsing of values syntactically more strict with bad values generating an error.
    * [Pull request 244](https://github.com/osrf/sdformat/pull/244)

1. Don't install deprecated parser_urdf.hh header file, fix cmake warning about newline file, fix cmake warning about newlines.
    * [Pull request 276](https://github.com/osrf/sdformat/pull/276)

1. Remove deprecated Pose(), PoseFrame() functions from DOM objects.
    * [Pull request 308](https://github.com/osrf/sdformat/pull/308)

1. Changed the default radius of a Cylinder from 1.0 to 0.5 meters.
    * [BitBucket pull request 643](https://osrf-migration.github.io/sdformat-gh-pages/#!/osrf/sdformat/pull-requests/643)

## libsdformat 9.X

### libsdformat 9.X.X (202X-XX-XX)

1. Change bitbucket links to GitHub.
    * [Pull request 240](https://github.com/osrf/sdformat/pull/240)

1. Param_TEST: test parsing +Inf and -Inf.
    * [Pull request 277](https://github.com/osrf/sdformat/pull/277)

1. Observe the CMake variable `BUILD_TESTING` if it is defined.
    * [Pull request 269](https://github.com/osrf/sdformat/pull/269)

1. Collision: don't load Surface without `<surface>`.
    * [Pull request 268](https://github.com/osrf/sdformat/pull/268)

1. Properly handle the requirement of C++17 at the CMake exported target level.
    * [Pull request 251](https://github.com/osrf/sdformat/pull/251)

1. Fix homebrew build with external urdfdom.
    * [BitBucket pull request 677](https://osrf-migration.github.io/sdformat-gh-pages/#!/osrf/sdformat/pull-requests/677)
    * [BitBucket pull request 686](https://osrf-migration.github.io/sdformat-gh-pages/#!/osrf/sdformat/pull-requests/686)

### libsdformat 9.2.0 (2020-04-02)

1. Remove URI scheme, if present, when finding files.
    * [BitBucket pull request 650](https://osrf-migration.github.io/sdformat-gh-pages/#!/osrf/sdformat/pull-requests/650)
    * [BitBucket pull request 652](https://osrf-migration.github.io/sdformat-gh-pages/#!/osrf/sdformat/pull-requests/652)

1. Build `Utils_TEST` with Utils.cc explicitly passed since its symbols are not visible.
    * [BitBucket pull request 572](https://osrf-migration.github.io/sdformat-gh-pages/#!/osrf/sdformat/pull-requests/572)

1. Keep the URDF style of specifying kinematics when converting URDF to SDF by using frame semantics.
    * [BitBucket pull request 676](https://osrf-migration.github.io/sdformat-gh-pages/#!/osrf/sdformat/pull-requests/676)

1. Increase output precision of URDF to SDF conversion, output -0 as 0.
    * [BitBucket pull request 675](https://osrf-migration.github.io/sdformat-gh-pages/#!/osrf/sdformat/pull-requests/675)

1. Add test of URDF frame semantics.
    * [BitBucket pull request 680](https://osrf-migration.github.io/sdformat-gh-pages/#!/osrf/sdformat/pull-requests/680)

1. Support frame semantics for models nested with <include>
    * [BitBucket pull request 668](https://osrf-migration.github.io/sdformat-gh-pages/#!/osrf/sdformat/pull-requests/668)

1. Add surface DOM
    * [BitBucket pull request 660](https://osrf-migration.github.io/sdformat-gh-pages/#!/osrf/sdformat/pull-requests/660)

1. Add Transparency to visual DOM
    * [BitBucket pull request 671](https://osrf-migration.github.io/sdformat-gh-pages/#!/osrf/sdformat/pull-requests/671)

1. Add camera visibility mask and visual visibility flags
    * [BitBucket pull request 673](https://osrf-migration.github.io/sdformat-gh-pages/#!/osrf/sdformat/pull-requests/673)

1. Include overrides for actor and light
    * [BitBucket pull request 669](https://osrf-migration.github.io/sdformat-gh-pages/#!/osrf/sdformat/pull-requests/669)

1. Add functionality to generate aggregated SDFormat descriptions via CMake.
    * [BitBucket pull request 667](https://osrf-migration.github.io/sdformat-gh-pages/#!/osrf/sdformat/pull-requests/667)
    * [BitBucket pull request 665](https://osrf-migration.github.io/sdformat-gh-pages/#!/osrf/sdformat/pull-requests/665)

1. parser addNestedModel: check `//axis/xyz/@expressed_in` before rotating joint axis.
    * [BitBucket pull request 657](https://osrf-migration.github.io/sdformat-gh-pages/#!/osrf/sdformat/pull-requests/657)
    * [Issue 219](https://github.com/osrf/sdformat/issues/219)

1. Remove TinyXML symbols from public API: Deprecate URDF2SDF
    * [BitBucket pull request 658](https://osrf-migration.github.io/sdformat-gh-pages/#!/osrf/sdformat/pull-requests/658)

1. Remove TinyXML symbols from public API: Move uninstalled headers
    * [BitBucket pull request 662](https://osrf-migration.github.io/sdformat-gh-pages/#!/osrf/sdformat/pull-requests/662)

1. Install the Windows `.dll` shared libraries to bin folder.
    * [BitBucket pull request 659](https://osrf-migration.github.io/sdformat-gh-pages/#!/osrf/sdformat/pull-requests/659)
    * [BitBucket pull request 663](https://osrf-migration.github.io/sdformat-gh-pages/#!/osrf/sdformat/pull-requests/663)

1. Fix cmake type for `tinyxml_INCLUDE_DIRS`.
    * [BitBucket pull request 661](https://osrf-migration.github.io/sdformat-gh-pages/#!/osrf/sdformat/pull-requests/661)
    * [BitBucket pull request 663](https://osrf-migration.github.io/sdformat-gh-pages/#!/osrf/sdformat/pull-requests/663)

1. Rename SDF to SDFormat / libsdformat on documentation
    * [BitBucket pull request 666](https://osrf-migration.github.io/sdformat-gh-pages/#!/osrf/sdformat/pull-requests/666)

### libsdformat 9.1.0 (2020-01-29)

1. Remove URI scheme, if present, when finding files.
    * [BitBucket pull request 653](https://osrf-migration.github.io/sdformat-gh-pages/#!/osrf/sdformat/pull-requests/653)

1. Fix parsing of pose elements under `<include>`
    * [BitBucket pull request 649](https://osrf-migration.github.io/sdformat-gh-pages/#!/osrf/sdformat/pull-requests/649)

1. Parser: add readFileWithoutConversion and readStringWithoutConversion.
    * [BitBucket pull request 647](https://osrf-migration.github.io/sdformat-gh-pages/#!/osrf/sdformat/pull-requests/647)

1. Added accessors to `ignition::math::[Boxd, Cylinderd, Planed, Sphered]`
   in the matching `sdf::[Box, Cylinder, Plane, Sphere]` classes.
    * [BitBucket pull request 639](https://osrf-migration.github.io/sdformat-gh-pages/#!/osrf/sdformat/pull-requests/639)

1. Forward port of adjustments for memory leaks:
    * [BitBucket pull request 641](https://osrf-migration.github.io/sdformat-gh-pages/#!/osrf/sdformat/pull-requests/641) and
    * [BitBucket pull request 644](https://osrf-migration.github.io/sdformat-gh-pages/#!/osrf/sdformat/pull-requests/644)
    * [BitBucket pull request 645](https://osrf-migration.github.io/sdformat-gh-pages/#!/osrf/sdformat/pull-requests/645)

1. SDFormat 1.7: remove `//world/joint` element since it has never been used.
    * [BitBucket pull request 637](https://osrf-migration.github.io/sdformat-gh-pages/#!/osrf/sdformat/pull-requests/637)

1. Add clipping for depth camera on rgbd camera sensor
    * [BitBucket pull request 628](https://osrf-migration.github.io/sdformat-gh-pages/#!/osrf/sdformat/pull-requests/628)

1. Add tests to confirm that world is not allowed as child link of a joint.
    * [BitBucket pull request 634](https://osrf-migration.github.io/sdformat-gh-pages/#!/osrf/sdformat/pull-requests/634)

1. Fix link pose multiplication for URDF.
    * [BitBucket pull request 630](https://osrf-migration.github.io/sdformat-gh-pages/#!/osrf/sdformat/pull-requests/630)

1. Enable linter for URDF parser and fix style.
    * [BitBucket pull request 631](https://osrf-migration.github.io/sdformat-gh-pages/#!/osrf/sdformat/pull-requests/631)

1. Converter: fix memory leak pointed out by ASan.
    * [BitBucket pull request 638](https://osrf-migration.github.io/sdformat-gh-pages/#!/osrf/sdformat/pull-requests/638)

1. Access the original parsed version of an SDF document with `Element::OriginalVersion`.
    * [BitBucket pull request 640](https://osrf-migration.github.io/sdformat-gh-pages/#!/osrf/sdformat/pull-requests/640)

1. Model::Load: fail fast if an SDFormat 1.7 file has name collisions.
    * [BitBucket pull request 648](https://osrf-migration.github.io/sdformat-gh-pages/#!/osrf/sdformat/pull-requests/648)

1. Keep DOM objects even if they were loaded with errors.
    * [BitBucket pull request 655](https://osrf-migration.github.io/sdformat-gh-pages/#!/osrf/sdformat/pull-requests/655)

### libsdformat 9.0.0 (2019-12-10)

1. Move recursiveSameTypeUniqueNames from ign.cc to parser.cc and make public.
    * [BitBucket pull request 606](https://osrf-migration.github.io/sdformat-gh-pages/#!/osrf/sdformat/pull-requests/606)

1. Check that joints have valid parent and child names in `ign sdf --check`.
    * [BitBucket pull request 609](https://osrf-migration.github.io/sdformat-gh-pages/#!/osrf/sdformat/pull-requests/609)

1. Model DOM: error when trying to load nested models, which aren't yet supported.
    * [BitBucket pull request 610](https://osrf-migration.github.io/sdformat-gh-pages/#!/osrf/sdformat/pull-requests/610)

1. Use consistent namespaces in Filesystem.
    * [BitBucket pull request 567](https://osrf-migration.github.io/sdformat-gh-pages/#!/osrf/sdformat/pull-requests/567)

1. Enforce rules about reserved names and unique names among sibling elements.
    * [BitBucket pull request 600](https://osrf-migration.github.io/sdformat-gh-pages/#!/osrf/sdformat/pull-requests/600)
    * This also implements changes necessary for parsing custom elements and
    attributes per the following proposal:
    [Custom elements and attributes](http://sdformat.org/tutorials?tut=custom_elements_attributes_proposal)

1. Relax name checking, so name collisions generate warnings and names are automatically changed.
    * [BitBucket pull request 621](https://osrf-migration.github.io/sdformat-gh-pages/#!/osrf/sdformat/pull-requests/621)

1. Unversioned library name for ign tool commands.
    * [BitBucket pull request 612](https://osrf-migration.github.io/sdformat-gh-pages/#!/osrf/sdformat/pull-requests/612)

1. Initial version of SDFormat 1.7 specification.
    * [BitBucket pull request 588](https://osrf-migration.github.io/sdformat-gh-pages/#!/osrf/sdformat/pull-requests/588)

1. Converter: add `<map>` element for converting fixed values.
    * [BitBucket pull request 580](https://osrf-migration.github.io/sdformat-gh-pages/#!/osrf/sdformat/pull-requests/580)

1. Converter: add `descendant_name` attribute to recursively search for elements to convert.
    * [BitBucket pull request 596](https://osrf-migration.github.io/sdformat-gh-pages/#!/osrf/sdformat/pull-requests/596)

1. SDFormat 1.7: replace `use_parent_model_frame` element with `//axis/xyz/@expressed_in` attribute.
    * [BitBucket pull request 589](https://osrf-migration.github.io/sdformat-gh-pages/#!/osrf/sdformat/pull-requests/589)

1. SDFormat 1.7: replace `//pose/@frame` attribute with `//pose/@relative_to` attribute.
    * [BitBucket pull request 597](https://osrf-migration.github.io/sdformat-gh-pages/#!/osrf/sdformat/pull-requests/597)

1. SDFormat 1.7: add `//model/@canonical_link` attribute and require models to have at least one link.
    * [BitBucket pull request 601](https://osrf-migration.github.io/sdformat-gh-pages/#!/osrf/sdformat/pull-requests/601)

1. Static models: allow them to have no links and skip building FrameAttachedToGraph.
    * [BitBucket pull request 626](https://osrf-migration.github.io/sdformat-gh-pages/#!/osrf/sdformat/pull-requests/626)

1. SDFormat 1.7: add `//frame/attached_to`, only allow frames in model and world, add Frame DOM.
    * [BitBucket pull request 603](https://osrf-migration.github.io/sdformat-gh-pages/#!/osrf/sdformat/pull-requests/603)

1. FrameSemantics API: add FrameAttachedToGraph and functions for building graph and resolving attached-to body.
    * [BitBucket pull request 613](https://osrf-migration.github.io/sdformat-gh-pages/#!/osrf/sdformat/pull-requests/613)

1. FrameSemantics API: add PoseRelativeToGraph and functions for building graph and resolving poses.
    * [BitBucket pull request 614](https://osrf-migration.github.io/sdformat-gh-pages/#!/osrf/sdformat/pull-requests/614)

1. Build and validate graphs during Model::Load and World::Load.
    * [BitBucket pull request 615](https://osrf-migration.github.io/sdformat-gh-pages/#!/osrf/sdformat/pull-requests/615)

1. Add SemanticPose class with implementation for Link.
    * [BitBucket pull request 616](https://osrf-migration.github.io/sdformat-gh-pages/#!/osrf/sdformat/pull-requests/616)

1. Add JointAxis::ResolveXyz and Joint::SemanticPose.
    * [BitBucket pull request 617](https://osrf-migration.github.io/sdformat-gh-pages/#!/osrf/sdformat/pull-requests/617)

1. Implement SemanticPose() for Collision, Frame, Light, Model, Sensor, Visual.
    * [BitBucket pull request 618](https://osrf-migration.github.io/sdformat-gh-pages/#!/osrf/sdformat/pull-requests/618)

1. Add Frame::ResolveAttachedToBody API for resolving the attached-to body of a frame.
    * [BitBucket pull request 619](https://osrf-migration.github.io/sdformat-gh-pages/#!/osrf/sdformat/pull-requests/619)

1. DOM API: deprecate `(Set)?PoseFrame` API and replace with `(Set)?PoseRelativeTo`
    * [BitBucket pull request 598](https://osrf-migration.github.io/sdformat-gh-pages/#!/osrf/sdformat/pull-requests/598)

1. DOM API: deprecate `(Set)?Pose` API and replace with `(Set)?RawPose`
    * [BitBucket pull request 599](https://osrf-migration.github.io/sdformat-gh-pages/#!/osrf/sdformat/pull-requests/599)

1. Hide FrameSemantics implementation.
    * [BitBucket pull request 622](https://osrf-migration.github.io/sdformat-gh-pages/#!/osrf/sdformat/pull-requests/622)
    * [BitBucket pull request 623](https://osrf-migration.github.io/sdformat-gh-pages/#!/osrf/sdformat/pull-requests/623)

## libsdformat 8.0

### libsdformat 8.X.X (202X-XX-XX)

1. Increase output precision of URDF to SDF conversion, output -0 as 0.
    * [BitBucket pull request 675](https://osrf-migration.github.io/sdformat-gh-pages/#!/osrf/sdformat/pull-requests/675)

1. Fix homebrew build with external urdfdom.
    * [BitBucket pull request 677](https://osrf-migration.github.io/sdformat-gh-pages/#!/osrf/sdformat/pull-requests/677)
    * [BitBucket pull request 686](https://osrf-migration.github.io/sdformat-gh-pages/#!/osrf/sdformat/pull-requests/686)

### libsdformat 8.8.0 (2020-03-18)

1. Add Transparency to visual DOM
    * [BitBucket pull request 671](https://osrf-migration.github.io/sdformat-gh-pages/#!/osrf/sdformat/pull-requests/671)

1. Install the Windows `.dll` shared libraries to bin folder.
    * [BitBucket pull request 659](https://osrf-migration.github.io/sdformat-gh-pages/#!/osrf/sdformat/pull-requests/659)
    * [BitBucket pull request 663](https://osrf-migration.github.io/sdformat-gh-pages/#!/osrf/sdformat/pull-requests/663)

1. Fix cmake type for `tinyxml_INCLUDE_DIRS`.
    * [BitBucket pull request 661](https://osrf-migration.github.io/sdformat-gh-pages/#!/osrf/sdformat/pull-requests/661)
    * [BitBucket pull request 663](https://osrf-migration.github.io/sdformat-gh-pages/#!/osrf/sdformat/pull-requests/663)

1. Add functionality to generate aggregated SDFormat descriptions via CMake.
    * [BitBucket pull request 665](https://osrf-migration.github.io/sdformat-gh-pages/#!/osrf/sdformat/pull-requests/665)

1. Remove URI scheme, if present, when finding files.
    * [BitBucket pull request 650](https://osrf-migration.github.io/sdformat-gh-pages/#!/osrf/sdformat/pull-requests/650)
    * [BitBucket pull request 652](https://osrf-migration.github.io/sdformat-gh-pages/#!/osrf/sdformat/pull-requests/652)

1. Rename SDF to SDFormat / libsdformat on documentation
    * [BitBucket pull request 666](https://osrf-migration.github.io/sdformat-gh-pages/#!/osrf/sdformat/pull-requests/666)

### libsdformat 8.7.1 (2020-01-13)

1. Fix memory leaks in move assignment operator.
    * [BitBucket pull request 641](https://osrf-migration.github.io/sdformat-gh-pages/#!/osrf/sdformat/pull-requests/641)

1. Refactoring based on rule-of-five guidance to address memory leaks
    * [BitBucket pull request 644](https://osrf-migration.github.io/sdformat-gh-pages/#!/osrf/sdformat/pull-requests/644)

### libsdformat 8.7.0 (2019-12-13)

1. Remove some URDF error messages
    * [BitBucket pull request 605](https://osrf-migration.github.io/sdformat-gh-pages/#!/osrf/sdformat/pull-requests/605)

1. Fix parsing URDF without <material> inside <gazebo>
    * [BitBucket pull request 608](https://osrf-migration.github.io/sdformat-gh-pages/#!/osrf/sdformat/pull-requests/608)

1. Backport URDF multiplication and linter
    * [BitBucket pull request 632](https://osrf-migration.github.io/sdformat-gh-pages/#!/osrf/sdformat/pull-requests/632)

1. Add clipping for depth camera on rgbd camera sensor
    * [BitBucket pull request 628](https://osrf-migration.github.io/sdformat-gh-pages/#!/osrf/sdformat/pull-requests/628)

### libsdformat 8.6.1 (2019-12-05)

1. Unversioned lib name for cmds
    * [BitBucket pull request 612](https://osrf-migration.github.io/sdformat-gh-pages/#!/osrf/sdformat/pull-requests/612)

### libsdformat 8.6.0 (2019-11-20)

1. configure.bat: use ign-math6, not gz11
    * [BitBucket pull request 595](https://osrf-migration.github.io/sdformat-gh-pages/#!/osrf/sdformat/pull-requests/595)

1. Set `sdformat8_PKGCONFIG_*` variables in cmake config instead of `SDFormat_PKGCONFIG*`.
    * [BitBucket pull request 594](https://osrf-migration.github.io/sdformat-gh-pages/#!/osrf/sdformat/pull-requests/594)

1. Relax cmake check to allow compiling with gcc-7.
    * [BitBucket pull request 592](https://osrf-migration.github.io/sdformat-gh-pages/#!/osrf/sdformat/pull-requests/592)

1. Use custom callbacks when reading file (support Fuel URIs).
    * [BitBucket pull request 591](https://osrf-migration.github.io/sdformat-gh-pages/#!/osrf/sdformat/pull-requests/591)

1. Update visual DOM to parse `cast_shadows` property of a visual.
    * [BitBucket pull request 590](https://osrf-migration.github.io/sdformat-gh-pages/#!/osrf/sdformat/pull-requests/590)

1. Build `Utils_TEST` with Utils.cc explicitly passed since its symbols are not visible.
    * [BitBucket pull request 572](https://osrf-migration.github.io/sdformat-gh-pages/#!/osrf/sdformat/pull-requests/572)

### libsdformat 8.5.0 (2019-11-06)

1. Add `thermal_camera` sensor type
    * [BitBucket pull request 586](https://osrf-migration.github.io/sdformat-gh-pages/#!/osrf/sdformat/pull-requests/586)

1. Use inline namespaces in Utils.cc
    * [BitBucket pull request 574](https://osrf-migration.github.io/sdformat-gh-pages/#!/osrf/sdformat/pull-requests/574)

1. Convert `ign sdf` file inputs to absolute paths before processing them
    * [BitBucket pull request 583](https://osrf-migration.github.io/sdformat-gh-pages/#!/osrf/sdformat/pull-requests/583)

1. Add `emissive_map` to material sdf
    * [BitBucket pull request 585](https://osrf-migration.github.io/sdformat-gh-pages/#!/osrf/sdformat/pull-requests/585)

1. Converter: fix bug when converting across multiple versions.
    * [BitBucket pull request 584](https://osrf-migration.github.io/sdformat-gh-pages/#!/osrf/sdformat/pull-requests/584)
    * [BitBucket pull request 573](https://osrf-migration.github.io/sdformat-gh-pages/#!/osrf/sdformat/pull-requests/573)

### libsdformat 8.4.0 (2019-10-22)

1. Accept relative path in `<uri>`.
    * [BitBucket pull request 558](https://osrf-migration.github.io/sdformat-gh-pages/#!/osrf/sdformat/pull-requests/558)

1. Element: don't print unset attributes.
    * [BitBucket pull request 571](https://osrf-migration.github.io/sdformat-gh-pages/#!/osrf/sdformat/pull-requests/571)
    * [BitBucket pull request 576](https://osrf-migration.github.io/sdformat-gh-pages/#!/osrf/sdformat/pull-requests/576)

1. Lidar.hh: remove 'using namespace ignition'.
    * [BitBucket pull request 577](https://osrf-migration.github.io/sdformat-gh-pages/#!/osrf/sdformat/pull-requests/577)

1. Parse urdf files to sdf 1.5 instead of 1.4 to avoid `use_parent_model_frame`.
    * [BitBucket pull request 575](https://osrf-migration.github.io/sdformat-gh-pages/#!/osrf/sdformat/pull-requests/575)

1. Set camera intrinsics axis skew (s) default value to 0
    * [BitBucket pull request 504](https://osrf-migration.github.io/sdformat-gh-pages/#!/osrf/sdformat/pull-requests/504)

1. SDF Root DOM: add ActorCount, ActorByIndex, and ActorNameExists.
    * [BitBucket pull request 566](https://osrf-migration.github.io/sdformat-gh-pages/#!/osrf/sdformat/pull-requests/566)

1. Avoid hardcoding /machine:x64 flag on 64-bit on MSVC with CMake >= 3.5.
    * [BitBucket pull request 565](https://osrf-migration.github.io/sdformat-gh-pages/#!/osrf/sdformat/pull-requests/565)

1. Move private headers from include/sdf to src folder.
    * [BitBucket pull request 553](https://osrf-migration.github.io/sdformat-gh-pages/#!/osrf/sdformat/pull-requests/553)

1. Fix ign library path on macOS.
    * [BitBucket pull request 542](https://osrf-migration.github.io/sdformat-gh-pages/#!/osrf/sdformat/pull-requests/542)
    * [BitBucket pull request 564](https://osrf-migration.github.io/sdformat-gh-pages/#!/osrf/sdformat/pull-requests/564)

1. Use `ign sdf --check` to check sibling elements of the same type for non-unique names.
    * [BitBucket pull request 554](https://osrf-migration.github.io/sdformat-gh-pages/#!/osrf/sdformat/pull-requests/554)

1. Converter: remove all matching elements specified by `<remove>` tag.
    * [BitBucket pull request 551](https://osrf-migration.github.io/sdformat-gh-pages/#!/osrf/sdformat/pull-requests/551)

### libsdformat 8.3.0 (2019-08-17)

1. Added Actor DOM
    * [BitBucket pull request 547](https://osrf-migration.github.io/sdformat-gh-pages/#!/osrf/sdformat/pull-requests/547)

1. Print cmake build warnings and errors to std_err
    * [BitBucket pull request 549](https://osrf-migration.github.io/sdformat-gh-pages/#!/osrf/sdformat/pull-requests/549)

### libsdformat 8.2.0 (2019-06-18)

1. Added RGBD Camera Sensor type.
    * [BitBucket pull request 540](https://osrf-migration.github.io/sdformat-gh-pages/#!/osrf/sdformat/pull-requests/540)

### libsdformat 8.1.0 (2019-05-20)

1.  Change installation path of SDF description files to allow side-by-side installation.
    * [BitBucket pull request 538](https://osrf-migration.github.io/sdformat-gh-pages/#!/osrf/sdformat/pull-requests/538)

1. Added Lidar Sensor DOM. Also added `lidar` and `gpu_lidar` as sensor
   types. These two types are equivalent to `ray` and `gpu_ray`.
    * [BitBucket pull request 536](https://osrf-migration.github.io/sdformat-gh-pages/#!/osrf/sdformat/pull-requests/536)

1. SDF Sensor DOM: copy update rate in copy constructor.
    * [BitBucket pull request 534](https://osrf-migration.github.io/sdformat-gh-pages/#!/osrf/sdformat/pull-requests/534)

1. Added IMU Sensor DOM.
    * [BitBucket pull request 532](https://osrf-migration.github.io/sdformat-gh-pages/#!/osrf/sdformat/pull-requests/532)

1. Added Camera Sensor DOM.
    * [BitBucket pull request 531](https://osrf-migration.github.io/sdformat-gh-pages/#!/osrf/sdformat/pull-requests/531)

1. Added wind to link dom.
    * [BitBucket pull request 530](https://osrf-migration.github.io/sdformat-gh-pages/#!/osrf/sdformat/pull-requests/530)

1. Added Sensor DOM `==` operator.
    * [BitBucket pull request 529](https://osrf-migration.github.io/sdformat-gh-pages/#!/osrf/sdformat/pull-requests/529)

1. Added AirPressure SDF DOM
    * [BitBucket pull request 528](https://osrf-migration.github.io/sdformat-gh-pages/#!/osrf/sdformat/pull-requests/528)

1. Update SDFormat noise elements
    * [BitBucket pull request 525](https://osrf-migration.github.io/sdformat-gh-pages/#!/osrf/sdformat/pull-requests/525)
    * [BitBucket pull request 522](https://osrf-migration.github.io/sdformat-gh-pages/#!/osrf/sdformat/pull-requests/522)

1. Apply rule of five for various DOM classes
    * [BitBucket pull request 524](https://osrf-migration.github.io/sdformat-gh-pages/#!/osrf/sdformat/pull-requests/524)

1. Support setting sensor types from a string.
    * [BitBucket pull request 523](https://osrf-migration.github.io/sdformat-gh-pages/#!/osrf/sdformat/pull-requests/523)

1. Added Altimeter SDF DOM
    * [BitBucket pull request 527](https://osrf-migration.github.io/sdformat-gh-pages/#!/osrf/sdformat/pull-requests/527)

1. Added Magnetometer SDF DOM
    * [BitBucket pull request 518](https://osrf-migration.github.io/sdformat-gh-pages/#!/osrf/sdformat/pull-requests/518)
    * [BitBucket pull request 519](https://osrf-migration.github.io/sdformat-gh-pages/#!/osrf/sdformat/pull-requests/519)

1. Add Scene SDF DOM
    * [BitBucket pull request 517](https://osrf-migration.github.io/sdformat-gh-pages/#!/osrf/sdformat/pull-requests/517)

1. Add PBR material SDF element
    * [BitBucket pull request 512](https://osrf-migration.github.io/sdformat-gh-pages/#!/osrf/sdformat/pull-requests/512)
    * [BitBucket pull request 520](https://osrf-migration.github.io/sdformat-gh-pages/#!/osrf/sdformat/pull-requests/520)
    * [BitBucket pull request 535](https://osrf-migration.github.io/sdformat-gh-pages/#!/osrf/sdformat/pull-requests/535)

1. Set geometry shapes
    * [BitBucket pull request 515](https://osrf-migration.github.io/sdformat-gh-pages/#!/osrf/sdformat/pull-requests/515)

1. Clarify names of libsdformat parser and SDF specification in Readme.
    * [BitBucket pull request 514](https://osrf-migration.github.io/sdformat-gh-pages/#!/osrf/sdformat/pull-requests/514)

1. Disable macOS tests failing due to issue 202.
    * [BitBucket pull request 511](https://osrf-migration.github.io/sdformat-gh-pages/#!/osrf/sdformat/pull-requests/511)
    * [Issue 202](https://github.com/osrf/sdformat/issues/202)

### libsdformat 8.0.0 (2019-03-01)

1. Rename depth camera from 'depth' to 'depth_camera'
    * [BitBucket pull request 507](https://osrf-migration.github.io/sdformat-gh-pages/#!/osrf/sdformat/pull-requests/507)

1. Rename enum Ray to Lidar
    * [BitBucket pull request 502](https://osrf-migration.github.io/sdformat-gh-pages/#!/osrf/sdformat/pull-requests/502)

1. Add support for files that have light tags in the root
    * [BitBucket pull request 499](https://osrf-migration.github.io/sdformat-gh-pages/#!/osrf/sdformat/pull-requests/499)

1. Fix locale problems of std::stringstream and of Param::ValueFromString
    * [BitBucket pull request 492](https://osrf-migration.github.io/sdformat-gh-pages/#!/osrf/sdformat/pull-requests/492)
    * Contribution by Silvio Traversaro

1. Add functions to set visual dom's geometry and material
    * [BitBucket pull request 490](https://osrf-migration.github.io/sdformat-gh-pages/#!/osrf/sdformat/pull-requests/490)

1. Change cmake project name to sdformat8, export cmake targets
    * [BitBucket pull request 475](https://osrf-migration.github.io/sdformat-gh-pages/#!/osrf/sdformat/pull-requests/475)
    * [BitBucket pull request 476](https://osrf-migration.github.io/sdformat-gh-pages/#!/osrf/sdformat/pull-requests/476)

1. SDF DOM: Add copy constructor and assignment operator to Light. Add lights to Link
    * [BitBucket pull request 469](https://osrf-migration.github.io/sdformat-gh-pages/#!/osrf/sdformat/pull-requests/469)

1. Make `<limit>` a required element for `<axis2>`
    * [BitBucket pull request #472](https://osrf-migration.github.io/sdformat-gh-pages/#!/osrf/sdformat/pull-requests/472)

1. SDF DOM: Add DOM methods for setting axis and thread pitch in `sdf::Joint`
    * [BitBucket pull request #471](https://osrf-migration.github.io/sdformat-gh-pages/#!/osrf/sdformat/pull-requests/471)
    * [BitBucket pull request #474](https://osrf-migration.github.io/sdformat-gh-pages/#!/osrf/sdformat/pull-requests/474)

1. SDF DOM: Add copy constructors and assignment operator to JointAxis
    * [BitBucket pull request #470](https://osrf-migration.github.io/sdformat-gh-pages/#!/osrf/sdformat/pull-requests/470)

1. Removed boost
    * [BitBucket pull request #438](https://osrf-migration.github.io/sdformat-gh-pages/#!/osrf/sdformat/pull-requests/438)

1. Versioned namespace
    * [BitBucket pull request 464](https://osrf-migration.github.io/sdformat-gh-pages/#!/osrf/sdformat/pull-requests/464)

1. Versioned library install
    * [BitBucket pull request 463](https://osrf-migration.github.io/sdformat-gh-pages/#!/osrf/sdformat/pull-requests/463)

1. Add SetGeom to Collision
    * [BitBucket pull request 465](https://osrf-migration.github.io/sdformat-gh-pages/#!/osrf/sdformat/pull-requests/465)

1. SDF DOM: Add copy/move constructors and assignment operator to Geometry
    * [BitBucket pull request 460](https://osrf-migration.github.io/sdformat-gh-pages/#!/osrf/sdformat/pull-requests/460)

1. SDF DOM: Add copy/move constructors and assignment operator to Material
    * [BitBucket pull request 461](https://osrf-migration.github.io/sdformat-gh-pages/#!/osrf/sdformat/pull-requests/461)

1. Add collision_detector to dart physics config
    * [BitBucket pull request 440](https://osrf-migration.github.io/sdformat-gh-pages/#!/osrf/sdformat/pull-requests/440)

1. Fix cpack now that project name has version number
    * [BitBucket pull request 478](https://osrf-migration.github.io/sdformat-gh-pages/#!/osrf/sdformat/pull-requests/478)

1. Animation tension
    * [BitBucket pull request 466](https://osrf-migration.github.io/sdformat-gh-pages/#!/osrf/sdformat/pull-requests/466)

1. Add "geometry" for sonar collision shape
    * [BitBucket pull request 479](https://osrf-migration.github.io/sdformat-gh-pages/#!/osrf/sdformat/pull-requests/479)

1. Fix Gui copy constructor
    * [BitBucket pull request 486](https://osrf-migration.github.io/sdformat-gh-pages/#!/osrf/sdformat/pull-requests/486)

1. Sensor DOM
    * [BitBucket pull request 488](https://osrf-migration.github.io/sdformat-gh-pages/#!/osrf/sdformat/pull-requests/488)
    * [BitBucket pull request 481](https://osrf-migration.github.io/sdformat-gh-pages/#!/osrf/sdformat/pull-requests/481)

## libsdformat 7.0

### libsdformat 7.0.0 (xxxx-xx-xx)

1. Build Utils_TEST with Utils.cc explicitly passed since its symbols are not visible.
    * [BitBucket pull request 572](https://osrf-migration.github.io/sdformat-gh-pages/#!/osrf/sdformat/pull-requests/572)

1. Parse urdf files to SDFormat 1.5 instead of 1.4 to avoid `use_parent_model_frame`.
    * [BitBucket pull request 575](https://osrf-migration.github.io/sdformat-gh-pages/#!/osrf/sdformat/pull-requests/575)

1. Set camera intrinsics axis skew (s) default value to 0
    * [BitBucket pull request 504](https://osrf-migration.github.io/sdformat-gh-pages/#!/osrf/sdformat/pull-requests/504)

1. Avoid hardcoding /machine:x64 flag on 64-bit on MSVC with CMake >= 3.5.
    * [BitBucket pull request 565](https://osrf-migration.github.io/sdformat-gh-pages/#!/osrf/sdformat/pull-requests/565)

1. Prevent duplicate `use_parent_model_frame` tags during file conversion.
    * [BitBucket pull request 573](https://osrf-migration.github.io/sdformat-gh-pages/#!/osrf/sdformat/pull-requests/573)

1. Backport inline versioned namespace from version 8.
    * [BitBucket pull request 557](https://osrf-migration.github.io/sdformat-gh-pages/#!/osrf/sdformat/pull-requests/557)
    * [BitBucket pull request 464](https://osrf-migration.github.io/sdformat-gh-pages/#!/osrf/sdformat/pull-requests/464)

1. Backport cmake and SDFormat spec changes from version 8.
    * [BitBucket pull request 550](https://osrf-migration.github.io/sdformat-gh-pages/#!/osrf/sdformat/pull-requests/550)
    * [BitBucket pull request 538](https://osrf-migration.github.io/sdformat-gh-pages/#!/osrf/sdformat/pull-requests/538)
    * [BitBucket pull request 525](https://osrf-migration.github.io/sdformat-gh-pages/#!/osrf/sdformat/pull-requests/525)
    * [BitBucket pull request 475](https://osrf-migration.github.io/sdformat-gh-pages/#!/osrf/sdformat/pull-requests/475)
    * [BitBucket pull request 476](https://osrf-migration.github.io/sdformat-gh-pages/#!/osrf/sdformat/pull-requests/476)
    * [BitBucket pull request 463](https://osrf-migration.github.io/sdformat-gh-pages/#!/osrf/sdformat/pull-requests/463)

1. Fix ign library path on macOS.
    * [BitBucket pull request 542](https://osrf-migration.github.io/sdformat-gh-pages/#!/osrf/sdformat/pull-requests/542)

1. Preserve XML elements that are not part of the SDF specification.
    * [BitBucket pull request 449](https://osrf-migration.github.io/sdformat-gh-pages/#!/osrf/sdformat/pull-requests/449)

1. Embed SDF specification files directly in libsdformat.so.
    * [BitBucket pull request 434](https://osrf-migration.github.io/sdformat-gh-pages/#!/osrf/sdformat/pull-requests/434)

1. Removed support for SDF spec versions 1.0 and 1.2
    * [BitBucket pull request #432](https://osrf-migration.github.io/sdformat-gh-pages/#!/osrf/sdformat/pull-requests/432)

1. SDF DOM: Additions to the document object model.
    * [BitBucket pull request 433](https://osrf-migration.github.io/sdformat-gh-pages/#!/osrf/sdformat/pull-requests/433)
    * [BitBucket pull request 441](https://osrf-migration.github.io/sdformat-gh-pages/#!/osrf/sdformat/pull-requests/441)
    * [BitBucket pull request 442](https://osrf-migration.github.io/sdformat-gh-pages/#!/osrf/sdformat/pull-requests/442)
    * [BitBucket pull request 445](https://osrf-migration.github.io/sdformat-gh-pages/#!/osrf/sdformat/pull-requests/445)
    * [BitBucket pull request 451](https://osrf-migration.github.io/sdformat-gh-pages/#!/osrf/sdformat/pull-requests/451)
    * [BitBucket pull request 455](https://osrf-migration.github.io/sdformat-gh-pages/#!/osrf/sdformat/pull-requests/455)
    * [BitBucket pull request 481](https://osrf-migration.github.io/sdformat-gh-pages/#!/osrf/sdformat/pull-requests/481)

1. SDF DOM: Add Element() accessor to Gui, JointAxis and World classes.
    * [BitBucket pull request 450](https://osrf-migration.github.io/sdformat-gh-pages/#!/osrf/sdformat/pull-requests/450)

1. Adds the equalivent of gz sdf -d to libsdformat. The command line option
   will print the full description of the SDF spec.
    * [BitBucket pull request 424](https://osrf-migration.github.io/sdformat-gh-pages/#!/osrf/sdformat/pull-requests/424)

1. Adds the equalivent of gz sdf -p to libsdformat. The command line option
   will convert and print the specified SDFormat file.
    * [BitBucket pull request 494](https://osrf-migration.github.io/sdformat-gh-pages/#!/osrf/sdformat/pull-requests/494)

1. SDF DOM: Additions to the document object model.
    * [BitBucket pull request 393](https://osrf-migration.github.io/sdformat-gh-pages/#!/osrf/sdformat/pull-requests/393)
    * [BitBucket pull request 394](https://osrf-migration.github.io/sdformat-gh-pages/#!/osrf/sdformat/pull-requests/394)
    * [BitBucket pull request 395](https://osrf-migration.github.io/sdformat-gh-pages/#!/osrf/sdformat/pull-requests/395)
    * [BitBucket pull request 396](https://osrf-migration.github.io/sdformat-gh-pages/#!/osrf/sdformat/pull-requests/396)
    * [BitBucket pull request 397](https://osrf-migration.github.io/sdformat-gh-pages/#!/osrf/sdformat/pull-requests/397)
    * [BitBucket pull request 406](https://osrf-migration.github.io/sdformat-gh-pages/#!/osrf/sdformat/pull-requests/406)
    * [BitBucket pull request 407](https://osrf-migration.github.io/sdformat-gh-pages/#!/osrf/sdformat/pull-requests/407)
    * [BitBucket pull request 410](https://osrf-migration.github.io/sdformat-gh-pages/#!/osrf/sdformat/pull-requests/410)
    * [BitBucket pull request 415](https://osrf-migration.github.io/sdformat-gh-pages/#!/osrf/sdformat/pull-requests/415)
    * [BitBucket pull request 420](https://osrf-migration.github.io/sdformat-gh-pages/#!/osrf/sdformat/pull-requests/420)


## libsdformat 6.0

### libsdformat 6.X.X (20XX-XX-XX)

1. Parse urdf files to SDFormat 1.5 instead of 1.4 to avoid `use_parent_model_frame`.
    * [BitBucket pull request 575](https://osrf-migration.github.io/sdformat-gh-pages/#!/osrf/sdformat/pull-requests/575)

1. Set camera intrinsics axis skew (s) default value to 0
    * [BitBucket pull request 504](https://osrf-migration.github.io/sdformat-gh-pages/#!/osrf/sdformat/pull-requests/504)

1. Avoid hardcoding /machine:x64 flag on 64-bit on MSVC with CMake >= 3.5.
    * [BitBucket pull request 565](https://osrf-migration.github.io/sdformat-gh-pages/#!/osrf/sdformat/pull-requests/565)

1. Fix ign library path on macOS.
    * [BitBucket pull request 552](https://osrf-migration.github.io/sdformat-gh-pages/#!/osrf/sdformat/pull-requests/552)

1. Use `ign sdf --check` to check sibling elements of the same type for non-unique names.
    * [BitBucket pull request 554](https://osrf-migration.github.io/sdformat-gh-pages/#!/osrf/sdformat/pull-requests/554)

1. Converter: remove all matching elements specified by `<remove>` tag.
    * [BitBucket pull request 551](https://osrf-migration.github.io/sdformat-gh-pages/#!/osrf/sdformat/pull-requests/551)

### libsdformat 6.2.0 (2019-01-17)

1. Add geometry for sonar collision shape
    * [BitBucket pull request 495](https://osrf-migration.github.io/sdformat-gh-pages/#!/osrf/sdformat/pull-requests/495)

1. Add camera intrinsics (fx, fy, cx, cy, s)
    * [BitBucket pull request 496](https://osrf-migration.github.io/sdformat-gh-pages/#!/osrf/sdformat/pull-requests/496)

1. Add actor trajectory tension parameter
    * [BitBucket pull request 466](https://osrf-migration.github.io/sdformat-gh-pages/#!/osrf/sdformat/pull-requests/466)


### libsdformat 6.1.0 (2018-10-04)

1. Add collision\_detector to dart physics config
    * [BitBucket pull request 440](https://osrf-migration.github.io/sdformat-gh-pages/#!/osrf/sdformat/pull-requests/440)

1. Fix Windows support for libsdformat6
    * [BitBucket pull request 401](https://osrf-migration.github.io/sdformat-gh-pages/#!/osrf/sdformat/pull-requests/401)

1. root.sdf: default SDFormat version 1.6
    * [BitBucket pull request 425](https://osrf-migration.github.io/sdformat-gh-pages/#!/osrf/sdformat/pull-requests/425)

1. parser\_urdf: print value of highstop instead of pointer address
    * [BitBucket pull request 408](https://osrf-migration.github.io/sdformat-gh-pages/#!/osrf/sdformat/pull-requests/408)

1. Tweak error output so jenkins doesn't think it's a compiler warning
    * [BitBucket pull request 402](https://osrf-migration.github.io/sdformat-gh-pages/#!/osrf/sdformat/pull-requests/402)


### libsdformat 6.0.0 (2018-01-25)

1. SDF DOM: Added a document object model.
    * [BitBucket pull request 387](https://osrf-migration.github.io/sdformat-gh-pages/#!/osrf/sdformat/pull-requests/387)
    * [BitBucket pull request 389](https://osrf-migration.github.io/sdformat-gh-pages/#!/osrf/sdformat/pull-requests/389)

1. Add simplified ``readFile`` function.
    * [BitBucket pull request 347](https://osrf-migration.github.io/sdformat-gh-pages/#!/osrf/sdformat/pull-requests/347)

1. Remove boost::lexical cast instances
    * [BitBucket pull request 342](https://osrf-migration.github.io/sdformat-gh-pages/#!/osrf/sdformat/pull-requests/342)

1. Remove boost regex and iostreams as dependencies
    * [BitBucket pull request 302](https://osrf-migration.github.io/sdformat-gh-pages/#!/osrf/sdformat/pull-requests/302)

1. Change certain error checks from asserts to throwing
   sdf::AssertionInternalError, which is more appropriate for a library.
    * [BitBucket pull request 315](https://osrf-migration.github.io/sdformat-gh-pages/#!/osrf/sdformat/pull-requests/315)

1. Updated the internal copy of urdfdom to 1.0, removing more of boost.
    * [BitBucket pull request 324](https://osrf-migration.github.io/sdformat-gh-pages/#!/osrf/sdformat/pull-requests/324)

1. urdfdom 1.0 is now required on all platforms.
    * [BitBucket pull request 324](https://osrf-migration.github.io/sdformat-gh-pages/#!/osrf/sdformat/pull-requests/324)

1. Remove boost filesystem as a dependency
    * [BitBucket pull request 335](https://osrf-migration.github.io/sdformat-gh-pages/#!/osrf/sdformat/pull-requests/335)
    * [BitBucket pull request 338](https://osrf-migration.github.io/sdformat-gh-pages/#!/osrf/sdformat/pull-requests/338)
    * [BitBucket pull request 339](https://osrf-migration.github.io/sdformat-gh-pages/#!/osrf/sdformat/pull-requests/339)

1. Deprecated sdf::Color, and switch to use ignition::math::Color
    * [BitBucket pull request 330](https://osrf-migration.github.io/sdformat-gh-pages/#!/osrf/sdformat/pull-requests/330)

## libsdformat 5.x

### libsdformat 5.x.x (2017-xx-xx)

### libsdformat 5.3.0 (2017-11-13)

1. Added wrapper around root SDF for an SDF element
    * [BitBucket pull request 378](https://osrf-migration.github.io/sdformat-gh-pages/#!/osrf/sdformat/pull-requests/378)
    * [BitBucket pull request 372](https://osrf-migration.github.io/sdformat-gh-pages/#!/osrf/sdformat/pull-requests/372)

1. Add ODE parallelization parameters: threaded islands and position correction
    * [BitBucket pull request 380](https://osrf-migration.github.io/sdformat-gh-pages/#!/osrf/sdformat/pull-requests/380)

1. surface.sdf: expand documentation of friction and slip coefficients
    * [BitBucket pull request 343](https://osrf-migration.github.io/sdformat-gh-pages/#!/osrf/sdformat/pull-requests/343)

1. Add preserveFixedJoint option to the URDF parser
    * [BitBucket pull request 352](https://osrf-migration.github.io/sdformat-gh-pages/#!/osrf/sdformat/pull-requests/352)

1. Add light as child of link
    * [BitBucket pull request 373](https://osrf-migration.github.io/sdformat-gh-pages/#!/osrf/sdformat/pull-requests/373)

### libsdformat 5.2.0 (2017-08-03)

1. Added a block for DART-specific physics properties.
    * [BitBucket pull request 369](https://osrf-migration.github.io/sdformat-gh-pages/#!/osrf/sdformat/pull-requests/369)

1. Fix parser to read plugin child elements within an `<include>`
    * [BitBucket pull request 350](https://osrf-migration.github.io/sdformat-gh-pages/#!/osrf/sdformat/pull-requests/350)

1. Choosing models with more recent SDFormat version with `<include>` tag
    * [BitBucket pull request 291](https://osrf-migration.github.io/sdformat-gh-pages/#!/osrf/sdformat/pull-requests/291)
    * [Issue 123](https://github.com/osrf/sdformat/issues/123)

1. Added `<category_bitmask>` to 1.6 surface contact parameters
    * [BitBucket pull request 318](https://osrf-migration.github.io/sdformat-gh-pages/#!/osrf/sdformat/pull-requests/318)

1. Support light insertion in state
    * [BitBucket pull request 325](https://osrf-migration.github.io/sdformat-gh-pages/#!/osrf/sdformat/pull-requests/325)

1. Case insensitive boolean strings
    * [BitBucket pull request 322](https://osrf-migration.github.io/sdformat-gh-pages/#!/osrf/sdformat/pull-requests/322)

1. Enable coverage testing
    * [BitBucket pull request 317](https://osrf-migration.github.io/sdformat-gh-pages/#!/osrf/sdformat/pull-requests/317)

1. Add `friction_model` parameter to ode solver
    * [BitBucket pull request 294](https://osrf-migration.github.io/sdformat-gh-pages/#!/osrf/sdformat/pull-requests/294)
    * [Gazebo pull request 1522](https://osrf-migration.github.io/gazebo-gh-pages/#!/osrf/gazebo/pull-requests/1522)

1. Add cmake `@PKG_NAME@_LIBRARY_DIRS` variable to cmake config file
    * [BitBucket pull request 292](https://osrf-migration.github.io/sdformat-gh-pages/#!/osrf/sdformat/pull-requests/292)

### libsdformat 5.1.0 (2017-02-22)

1. Fixed `sdf::convertFile` and `sdf::convertString` always converting to latest version
    * [BitBucket pull request 320](https://osrf-migration.github.io/sdformat-gh-pages/#!/osrf/sdformat/pull-requests/320)
1. Added back the ability to set SDFormat version at runtime
    * [BitBucket pull request 307](https://osrf-migration.github.io/sdformat-gh-pages/#!/osrf/sdformat/pull-requests/307)

### libsdformat 5.0.0 (2017-01-25)

1. Removed libsdformat 4 deprecations
    * [BitBucket pull request 295](https://osrf-migration.github.io/sdformat-gh-pages/#!/osrf/sdformat/pull-requests/295)

1. Added an example
    * [BitBucket pull request 275](https://osrf-migration.github.io/sdformat-gh-pages/#!/osrf/sdformat/pull-requests/275)

1. Move functions that use TinyXML classes in private headers
   A contribution from Silvio Traversaro
    * [BitBucket pull request 262](https://osrf-migration.github.io/sdformat-gh-pages/#!/osrf/sdformat/pull-requests/262)

1. Fix issues found by the Coverity tool
   A contribution from Olivier Crave
    * [BitBucket pull request 259](https://osrf-migration.github.io/sdformat-gh-pages/#!/osrf/sdformat/pull-requests/259)

1. Add tag to allow for specification of initial joint position
    * [BitBucket pull request 279](https://osrf-migration.github.io/sdformat-gh-pages/#!/osrf/sdformat/pull-requests/279)

1. Require ignition-math3 as dependency
    * [BitBucket pull request 299](https://osrf-migration.github.io/sdformat-gh-pages/#!/osrf/sdformat/pull-requests/299)

1. Simplifier way of retrieving a value from SDF using Get
    * [BitBucket pull request 285](https://osrf-migration.github.io/sdformat-gh-pages/#!/osrf/sdformat/pull-requests/285)

## libsdformat 4.0

### libsdformat 4.x.x (2017-xx-xx)

### libsdformat 4.4.0 (2017-10-26)

1. Add ODE parallelization parameters: threaded islands and position correction
    * [BitBucket pull request 380](https://osrf-migration.github.io/sdformat-gh-pages/#!/osrf/sdformat/pull-requests/380)

1. surface.sdf: expand documentation of friction and slip coefficients
    * [BitBucket pull request 343](https://osrf-migration.github.io/sdformat-gh-pages/#!/osrf/sdformat/pull-requests/343)

1. Add preserveFixedJoint option to the URDF parser
    * [BitBucket pull request 352](https://osrf-migration.github.io/sdformat-gh-pages/#!/osrf/sdformat/pull-requests/352)

1. Add light as child of link
    * [BitBucket pull request 373](https://osrf-migration.github.io/sdformat-gh-pages/#!/osrf/sdformat/pull-requests/373)

### libsdformat 4.3.2 (2017-07-19)

1. Add documentation for `Element::GetFirstElement()` and `Element::GetNextElement()`
    * [BitBucket pull request 341](https://osrf-migration.github.io/sdformat-gh-pages/#!/osrf/sdformat/pull-requests/341)

1. Fix parser to read plugin child elements within an `<include>`
    * [BitBucket pull request 350](https://osrf-migration.github.io/sdformat-gh-pages/#!/osrf/sdformat/pull-requests/350)

### libsdformat 4.3.1 (2017-03-24)

1. Fix segmentation Fault in `sdf::getBestSupportedModelVersion`
    * [BitBucket pull request 327](https://osrf-migration.github.io/sdformat-gh-pages/#!/osrf/sdformat/pull-requests/327)
    * [Issue 152](https://github.com/osrf/sdformat/issues/152)

### libsdformat 4.3.0 (2017-03-20)

1. Choosing models with more recent SDFormat version with `<include>` tag
    * [BitBucket pull request 291](https://osrf-migration.github.io/sdformat-gh-pages/#!/osrf/sdformat/pull-requests/291)
    * [Issue 123](https://github.com/osrf/sdformat/issues/123)

1. Added `<category_bitmask>` to 1.6 surface contact parameters
    * [BitBucket pull request 318](https://osrf-migration.github.io/sdformat-gh-pages/#!/osrf/sdformat/pull-requests/318)

1. Support light insertion in state
    * [BitBucket pull request 325](https://osrf-migration.github.io/sdformat-gh-pages/#!/osrf/sdformat/pull-requests/325)

1. Case insensitive boolean strings
    * [BitBucket pull request 322](https://osrf-migration.github.io/sdformat-gh-pages/#!/osrf/sdformat/pull-requests/322)

1. Enable coverage testing
    * [BitBucket pull request 317](https://osrf-migration.github.io/sdformat-gh-pages/#!/osrf/sdformat/pull-requests/317)

1. Add `friction_model` parameter to ode solver
    * [BitBucket pull request 294](https://osrf-migration.github.io/sdformat-gh-pages/#!/osrf/sdformat/pull-requests/294)
    * [Gazebo pull request 1522](https://osrf-migration.github.io/gazebo-gh-pages/#!/osrf/gazebo/pull-requests/1522)

1. Added `sampling` parameter to `<heightmap>` SDF element.
    * [BitBucket pull request 293](https://osrf-migration.github.io/sdformat-gh-pages/#!/osrf/sdformat/pull-requests/293)

1. Added Migration guide
    * [BitBucket pull request 290](https://osrf-migration.github.io/sdformat-gh-pages/#!/osrf/sdformat/pull-requests/290)

1. Add cmake `@PKG_NAME@_LIBRARY_DIRS` variable to cmake config file
    * [BitBucket pull request 292](https://osrf-migration.github.io/sdformat-gh-pages/#!/osrf/sdformat/pull-requests/292)

### libsdformat 4.2.0 (2016-10-10)

1. Added tag to specify ODE friction model.
    * [BitBucket pull request 294](https://osrf-migration.github.io/sdformat-gh-pages/#!/osrf/sdformat/pull-requests/294)

1. Fix URDF to SDF `self_collide` bug.
    * [BitBucket pull request 287](https://osrf-migration.github.io/sdformat-gh-pages/#!/osrf/sdformat/pull-requests/287)

1. Added IMU orientation specification to SDF.
    * [BitBucket pull request 284](https://osrf-migration.github.io/sdformat-gh-pages/#!/osrf/sdformat/pull-requests/284)

### libsdformat 4.1.1 (2016-07-08)

1. Added documentation and animation to `<actor>` element.
    * [BitBucket pull request 280](https://osrf-migration.github.io/sdformat-gh-pages/#!/osrf/sdformat/pull-requests/280)

1. Added tag to specify initial joint position
    * [BitBucket pull request 279](https://osrf-migration.github.io/sdformat-gh-pages/#!/osrf/sdformat/pull-requests/279)

### libsdformat 4.1.0 (2016-04-01)

1. Added SDF conversion functions to parser including sdf::convertFile and sdf::convertString.
    * [BitBucket pull request 266](https://osrf-migration.github.io/sdformat-gh-pages/#!/osrf/sdformat/pull-requests/266)

1. Added an upload script
    * [BitBucket pull request 256](https://osrf-migration.github.io/sdformat-gh-pages/#!/osrf/sdformat/pull-requests/256)

### libsdformat 4.0.0 (2015-01-12)

1. Boost pointers and boost::function in the public API have been replaced
   by their std::equivalents (C++11 standard)
1. Move gravity and magnetic_field tags from physics to world
    * [BitBucket pull request 247](https://osrf-migration.github.io/sdformat-gh-pages/#!/osrf/sdformat/pull-requests/247)
1. Switch lump link prefix from lump:: to lump_
    * [BitBucket pull request 245](https://osrf-migration.github.io/sdformat-gh-pages/#!/osrf/sdformat/pull-requests/245)
1. New <wind> element.
   A contribution from Olivier Crave
    * [BitBucket pull request 240](https://osrf-migration.github.io/sdformat-gh-pages/#!/osrf/sdformat/pull-requests/240)
1. Add scale to model state
    * [BitBucket pull request 246](https://osrf-migration.github.io/sdformat-gh-pages/#!/osrf/sdformat/pull-requests/246)
1. Use stof functions to parse hex strings as floating point params.
   A contribution from Rich Mattes
    * [BitBucket pull request 250](https://osrf-migration.github.io/sdformat-gh-pages/#!/osrf/sdformat/pull-requests/250)
1. Fix memory leaks.
   A contribution from Silvio Traversaro
    * [BitBucket pull request 249](https://osrf-migration.github.io/sdformat-gh-pages/#!/osrf/sdformat/pull-requests/249)
1. Update SDF to version 1.6: new style for representing the noise properties
   of an `imu`
    * [BitBucket pull request 243](https://osrf-migration.github.io/sdformat-gh-pages/#!/osrf/sdformat/pull-requests/243)
    * [BitBucket pull request 199](https://osrf-migration.github.io/sdformat-gh-pages/#!/osrf/sdformat/pull-requests/199)

## libsdformat 3.0

### libsdformat 3.X.X (201X-XX-XX)

1. Improve precision of floating point parameters
    * [BitBucket pull request 273](https://osrf-migration.github.io/sdformat-gh-pages/#!/osrf/sdformat/pull-requests/273)
    * [BitBucket pull request 276](https://osrf-migration.github.io/sdformat-gh-pages/#!/osrf/sdformat/pull-requests/276)

### libsdformat 3.7.0 (2015-11-20)

1. Add spring pass through for sdf3
    * [Design document](https://osrf-migration.github.io/osrf-others-gh-pages/#!/osrf/gazebo_design/pull-requests/23)
    * [BitBucket pull request 242](https://osrf-migration.github.io/sdformat-gh-pages/#!/osrf/sdformat/pull-requests/242)

1. Support frame specification in SDF
    * [BitBucket pull request 237](https://osrf-migration.github.io/sdformat-gh-pages/#!/osrf/sdformat/pull-requests/237)

1. Remove boost from SDFExtension
    * [BitBucket pull request 229](https://osrf-migration.github.io/sdformat-gh-pages/#!/osrf/sdformat/pull-requests/229)

### libsdformat 3.6.0 (2015-10-27)

1. Add light state
    * [BitBucket pull request 227](https://osrf-migration.github.io/sdformat-gh-pages/#!/osrf/sdformat/pull-requests/227)
1. redo pull request #222 for sdf3 branch
    * [BitBucket pull request 232](https://osrf-migration.github.io/sdformat-gh-pages/#!/osrf/sdformat/pull-requests/232)
1. Fix links in API documentation
    * [BitBucket pull request 231](https://osrf-migration.github.io/sdformat-gh-pages/#!/osrf/sdformat/pull-requests/231)

### libsdformat 3.5.0 (2015-10-07)

1. Camera lens description (Replaces #213)
    * [BitBucket pull request 215](https://osrf-migration.github.io/sdformat-gh-pages/#!/osrf/sdformat/pull-requests/215)
1. Fix shared pointer reference loop in Element and memory leak (#104)
    * [BitBucket pull request 230](https://osrf-migration.github.io/sdformat-gh-pages/#!/osrf/sdformat/pull-requests/230)

### libsdformat 3.4.0 (2015-10-05)

1. Support nested model states
    * [BitBucket pull request 223](https://osrf-migration.github.io/sdformat-gh-pages/#!/osrf/sdformat/pull-requests/223)
1. Cleaner way to set SDF_PATH for tests
    * [BitBucket pull request 226](https://osrf-migration.github.io/sdformat-gh-pages/#!/osrf/sdformat/pull-requests/226)

### libsdformat 3.3.0 (2015-09-15)

1. Windows Boost linking errors
    * [BitBucket pull request 206](https://osrf-migration.github.io/sdformat-gh-pages/#!/osrf/sdformat/pull-requests/206)
1. Nested SDF -> sdf3
    * [BitBucket pull request 221](https://osrf-migration.github.io/sdformat-gh-pages/#!/osrf/sdformat/pull-requests/221)
1. Pointer types
    * [BitBucket pull request 218](https://osrf-migration.github.io/sdformat-gh-pages/#!/osrf/sdformat/pull-requests/218)
1. Torsional friction default surface radius not infinity
    * [BitBucket pull request 217](https://osrf-migration.github.io/sdformat-gh-pages/#!/osrf/sdformat/pull-requests/217)

### libsdformat 3.2.2 (2015-08-24)

1. Added battery element (contribution from Olivier Crave)
    * [BitBucket pull request #204](https://osrf-migration.github.io/sdformat-gh-pages/#!/osrf/sdformat/pull-requests/204)
1. Torsional friction backport
    * [BitBucket pull request #211](https://osrf-migration.github.io/sdformat-gh-pages/#!/osrf/sdformat/pull-requests/211)
1. Allow Visual Studio 2015
    * [BitBucket pull request #208](https://osrf-migration.github.io/sdformat-gh-pages/#!/osrf/sdformat/pull-requests/208)

### libsdformat 3.1.1 (2015-08-03)

1. Fix tinyxml linking error
    * [BitBucket pull request #209](https://osrf-migration.github.io/sdformat-gh-pages/#!/osrf/sdformat/pull-requests/209)

### libsdformat 3.1.0 (2015-08-02)

1. Added logical camera sensor to SDF
    * [BitBucket pull request #207](https://osrf-migration.github.io/sdformat-gh-pages/#!/osrf/sdformat/pull-requests/207)

### libsdformat 3.0.0 (2015-07-24)

1. Added battery to SDF
    * [BitBucket pull request 204](https://osrf-migration.github.io/sdformat-gh-pages/#!/osrf/sdformat/pull-requests/204)
1. Added altimeter sensor to SDF
    * [BitBucket pull request #197](https://osrf-migration.github.io/sdformat-gh-pages/#!/osrf/sdformat/pull-requests/197)
1. Added magnetometer sensor to SDF
    * [BitBucket pull request 198](https://osrf-migration.github.io/sdformat-gh-pages/#!/osrf/sdformat/pull-requests/198)
1. Fix detection of XML parsing errors
    * [BitBucket pull request 190](https://osrf-migration.github.io/sdformat-gh-pages/#!/osrf/sdformat/pull-requests/190)
1. Support for fixed joints
    * [BitBucket pull request 194](https://osrf-migration.github.io/sdformat-gh-pages/#!/osrf/sdformat/pull-requests/194)
1. Adding iterations to state
    * [BitBucket pull request 188](https://osrf-migration.github.io/sdformat-gh-pages/#!/osrf/sdformat/pull-requests/188)
1. Convert to use ignition-math
    * [BitBucket pull request 173](https://osrf-migration.github.io/sdformat-gh-pages/#!/osrf/sdformat/pull-requests/173)
1. Add world origin to scene
    * [BitBucket pull request 183](https://osrf-migration.github.io/sdformat-gh-pages/#!/osrf/sdformat/pull-requests/183)
1. Fix collide bitmask
    * [BitBucket pull request 182](https://osrf-migration.github.io/sdformat-gh-pages/#!/osrf/sdformat/pull-requests/182)
1. Adding meta information to visuals
    * [BitBucket pull request 180](https://osrf-migration.github.io/sdformat-gh-pages/#!/osrf/sdformat/pull-requests/180)
1. Add projection type to gui camera
    * [BitBucket pull request 178](https://osrf-migration.github.io/sdformat-gh-pages/#!/osrf/sdformat/pull-requests/178)
1. Fix print description to include attribute description
    * [BitBucket pull request 170](https://osrf-migration.github.io/sdformat-gh-pages/#!/osrf/sdformat/pull-requests/170)
1. Add -std=c++11 flag to sdf_config.cmake.in and sdformat.pc.in, needed by downstream code
    * [BitBucket pull request 172](https://osrf-migration.github.io/sdformat-gh-pages/#!/osrf/sdformat/pull-requests/172)
1. Added boost::any accessor for Param and Element
    * [BitBucket pull request 166](https://osrf-migration.github.io/sdformat-gh-pages/#!/osrf/sdformat/pull-requests/166)
1. Remove tinyxml from dependency list
    * [BitBucket pull request 152](https://osrf-migration.github.io/sdformat-gh-pages/#!/osrf/sdformat/pull-requests/152)
1. Added self_collide element for model
    * [BitBucket pull request 149](https://osrf-migration.github.io/sdformat-gh-pages/#!/osrf/sdformat/pull-requests/149)
1. Added a collision bitmask field to sdf-1.5 and c++11 support
    * [BitBucket pull request 145](https://osrf-migration.github.io/sdformat-gh-pages/#!/osrf/sdformat/pull-requests/145)
1. Fix problems with latin locales and decimal numbers (issue #60)
    * [BitBucket pull request 147](https://osrf-migration.github.io/sdformat-gh-pages/#!/osrf/sdformat/pull-requests/147)
    * [Issue 60](https://github.com/osrf/sdformat/issues/60)

## libsdformat 2.x

1. rename cfm_damping --> implicit_spring_damper
    * [BitBucket pull request 59](https://osrf-migration.github.io/sdformat-gh-pages/#!/osrf/sdformat/pull-requests/59)
1. add gear_ratio and reference_body for gearbox joint.
    * [BitBucket pull request 62](https://osrf-migration.github.io/sdformat-gh-pages/#!/osrf/sdformat/pull-requests/62)
1. Update joint stop stiffness and dissipation
    * [BitBucket pull request 61](https://osrf-migration.github.io/sdformat-gh-pages/#!/osrf/sdformat/pull-requests/61)
1. Support for GNUInstallDirs
    * [BitBucket pull request 64](https://osrf-migration.github.io/sdformat-gh-pages/#!/osrf/sdformat/pull-requests/64)
1. `<use_true_size>` element used by DEM heightmaps
    * [BitBucket pull request 67](https://osrf-migration.github.io/sdformat-gh-pages/#!/osrf/sdformat/pull-requests/67)
1. Do not export urdf symbols in SDFormat 1.4
    * [BitBucket pull request 75](https://osrf-migration.github.io/sdformat-gh-pages/#!/osrf/sdformat/pull-requests/75)
1. adding deformable properties per issue #32
    * [BitBucket pull request 78](https://osrf-migration.github.io/sdformat-gh-pages/#!/osrf/sdformat/pull-requests/78)
    * [Issue 32](https://github.com/osrf/sdformat/issues/32)
1. Support to use external URDF
    * [BitBucket pull request 77](https://osrf-migration.github.io/sdformat-gh-pages/#!/osrf/sdformat/pull-requests/77)
1. Add lighting element to visual
    * [BitBucket pull request 79](https://osrf-migration.github.io/sdformat-gh-pages/#!/osrf/sdformat/pull-requests/79)
1. SDF 1.5: add flag to fix joint axis frame #43 (gazebo issue 494)
    * [BitBucket pull request 83](https://osrf-migration.github.io/sdformat-gh-pages/#!/osrf/sdformat/pull-requests/83)
    * [Issue 43](https://github.com/osrf/sdformat/issues/43)
    * [Gazebo issue 494](https://github.com/osrf/gazebo/issues/494)
1. Implement SDF_PROTOCOL_VERSION (issue #51)
    * [BitBucket pull request 90](https://osrf-migration.github.io/sdformat-gh-pages/#!/osrf/sdformat/pull-requests/90)
1. Port libsdformat to compile on Windows (MSVC)
    * [BitBucket pull request 101](https://osrf-migration.github.io/sdformat-gh-pages/#!/osrf/sdformat/pull-requests/101)
1. Separate material properties in material.sdf
    * [BitBucket pull request 104](https://osrf-migration.github.io/sdformat-gh-pages/#!/osrf/sdformat/pull-requests/104)
1. Add road textures (repeat pull request #104 for sdf_2.0)
    * [BitBucket pull request 105](https://osrf-migration.github.io/sdformat-gh-pages/#!/osrf/sdformat/pull-requests/105)
1. Add Extruded Polylines as a model
    * [BitBucket pull request 93](https://osrf-migration.github.io/sdformat-gh-pages/#!/osrf/sdformat/pull-requests/93)
1. Added polyline for sdf_2.0
    * [BitBucket pull request 106](https://osrf-migration.github.io/sdformat-gh-pages/#!/osrf/sdformat/pull-requests/106)
1. Add spring_reference and spring_stiffness tags to joint axis dynamics
    * [BitBucket pull request 102](https://osrf-migration.github.io/sdformat-gh-pages/#!/osrf/sdformat/pull-requests/102)
1. Fix actor static
    * [BitBucket pull request 110](https://osrf-migration.github.io/sdformat-gh-pages/#!/osrf/sdformat/pull-requests/110)
1. New <Population> element
    * [BitBucket pull request 112](https://osrf-migration.github.io/sdformat-gh-pages/#!/osrf/sdformat/pull-requests/112)
1. Add camera distortion element
    * [BitBucket pull request 120](https://osrf-migration.github.io/sdformat-gh-pages/#!/osrf/sdformat/pull-requests/120)
1. Inclusion of magnetic field strength sensor
    * [BitBucket pull request 123](https://osrf-migration.github.io/sdformat-gh-pages/#!/osrf/sdformat/pull-requests/123)
1. Properly add URDF gazebo extensions blobs to SDF joint elements
    * [BitBucket pull request 125](https://osrf-migration.github.io/sdformat-gh-pages/#!/osrf/sdformat/pull-requests/125)
1. Allow gui plugins to be specified in SDF
    * [BitBucket pull request 127](https://osrf-migration.github.io/sdformat-gh-pages/#!/osrf/sdformat/pull-requests/127)
1. Backport magnetometer
    * [BitBucket pull request 128](https://osrf-migration.github.io/sdformat-gh-pages/#!/osrf/sdformat/pull-requests/128)
1. Add flag for MOI rescaling to SDFormat 1.4
    * [BitBucket pull request 121](https://osrf-migration.github.io/sdformat-gh-pages/#!/osrf/sdformat/pull-requests/121)
1. Parse urdf joint friction parameters, add corresponding test
    * [BitBucket pull request 129](https://osrf-migration.github.io/sdformat-gh-pages/#!/osrf/sdformat/pull-requests/129)
1. Allow reading of boolean values from plugin elements.
    * [BitBucket pull request 132](https://osrf-migration.github.io/sdformat-gh-pages/#!/osrf/sdformat/pull-requests/132)
1. Implement generation of XML Schema files (issue #2)
    * [BitBucket pull request 91](https://osrf-migration.github.io/sdformat-gh-pages/#!/osrf/sdformat/pull-requests/91)
1. Fix build for OS X 10.10
    * [BitBucket pull request 135](https://osrf-migration.github.io/sdformat-gh-pages/#!/osrf/sdformat/pull-requests/135)
1. Improve performance in loading <include> SDF elements
    * [BitBucket pull request 138](https://osrf-migration.github.io/sdformat-gh-pages/#!/osrf/sdformat/pull-requests/138)
1. Added urdf gazebo extension option to disable fixed joint lumping
    * [BitBucket pull request 133](https://osrf-migration.github.io/sdformat-gh-pages/#!/osrf/sdformat/pull-requests/133)
1. Support urdfdom 0.3 (alternative to pull request #122)
    * [BitBucket pull request 141](https://osrf-migration.github.io/sdformat-gh-pages/#!/osrf/sdformat/pull-requests/141)
1. Update list of supported joint types
    * [BitBucket pull request 142](https://osrf-migration.github.io/sdformat-gh-pages/#!/osrf/sdformat/pull-requests/142)
1. Ignore unknown elements
    * [BitBucket pull request 148](https://osrf-migration.github.io/sdformat-gh-pages/#!/osrf/sdformat/pull-requests/148)
1. Physics preset attributes
    * [BitBucket pull request 146](https://osrf-migration.github.io/sdformat-gh-pages/#!/osrf/sdformat/pull-requests/146)
1. Backport fix for latin locales (pull request #147)
    * [BitBucket pull request 150](https://osrf-migration.github.io/sdformat-gh-pages/#!/osrf/sdformat/pull-requests/150)

## libsdformat 1.4

### libsdformat 1.4.8 (2013-09-06)

1. Fix inertia transformations when reducing fixed joints in URDF
    * [BitBucket pull request 48](https://osrf-migration.github.io/sdformat-gh-pages/#!/osrf/sdformat/pull-requests/48/fix-for-issue-22-reducing-inertia-across/diff)
1. Add <use_terrain_paging> element to support terrain paging in gazebo
    * [BitBucket pull request 47](https://osrf-migration.github.io/sdformat-gh-pages/#!/osrf/sdformat/pull-requests/47/add-element-inside-heightmap/diff)
1. Further reduce console output when using URDF models
    * [BitBucket pull request 46](https://osrf-migration.github.io/sdformat-gh-pages/#!/osrf/sdformat/pull-requests/46/convert-a-few-more-sdfwarns-to-sdflog-fix/diff)
    * [Commit](https://osrf-migration.github.io/sdformat-gh-pages/#!/osrf/sdformat/commits/b15d5a1ecc57abee6691618d02d59bbc3d1b84dc)

### libsdformat 1.4.7 (2013-08-22)

1. Direct console messages to std_err
    * [BitBucket pull request 44](https://osrf-migration.github.io/sdformat-gh-pages/#!/osrf/sdformat/pull-requests/44/fix-19-direct-all-messages-to-std_err)

### libsdformat 1.4.6 (2013-08-20)

1. Add tags for GPS sensor and sensor noise
    * [BitBucket pull request 36](https://osrf-migration.github.io/sdformat-gh-pages/#!/osrf/sdformat/pull-requests/36/gps-sensor-sensor-noise-and-spherical)
1. Add tags for wireless transmitter/receiver models
    * [BitBucket pull request 34](https://osrf-migration.github.io/sdformat-gh-pages/#!/osrf/sdformat/pull-requests/34/transceiver-support)
    * [BitBucket pull request 43](https://osrf-migration.github.io/sdformat-gh-pages/#!/osrf/sdformat/pull-requests/43/updated-description-of-the-transceiver-sdf)
1. Add tags for playback of audio files in Gazebo
    * [BitBucket pull request 26](https://osrf-migration.github.io/sdformat-gh-pages/#!/osrf/sdformat/pull-requests/26/added-audio-tags)
    * [BitBucket pull request 35](https://osrf-migration.github.io/sdformat-gh-pages/#!/osrf/sdformat/pull-requests/35/move-audio-to-link-and-playback-on-contact)
1. Add tags for simbody physics parameters
    * [BitBucket pull request 32](https://osrf-migration.github.io/sdformat-gh-pages/#!/osrf/sdformat/pull-requests/32/merging-some-updates-from-simbody-branch)
1. Log messages to a file, reduce console output
    * [BitBucket pull request 33](https://osrf-migration.github.io/sdformat-gh-pages/#!/osrf/sdformat/pull-requests/33/log-messages-to-file-8)
1. Generalize ode's <provide_feedback> element
    * [BitBucket pull request 38](https://osrf-migration.github.io/sdformat-gh-pages/#!/osrf/sdformat/pull-requests/38/add-provide_feedback-for-bullet-joint)
1. Various bug, style and test fixes

### libsdformat 1.4.5 (2013-07-23)

1. Deprecated Gazebo's internal SDF code
1. Use templatized Get functions for retrieving values from SDF files
1. Removed dependency on ROS<|MERGE_RESOLUTION|>--- conflicted
+++ resolved
@@ -4,13 +4,11 @@
 
 ### libsdformat 10.0.0 (202X-XX-XX)
 
-<<<<<<< HEAD
 1. Normalize joint axis xyz vector when parsing from SDFormat
     * [Pull request 312](https://github.com/osrf/sdformat/pull/312)
-=======
+
 1. Migrate to using TinyXML2.
     * [Pull request 264](https://github.com/osrf/sdformat/pull/264)
->>>>>>> db28ef2c
 
 1. Enforce minimum/maximum values specified in SDFormat description files.
     * [Pull request 303](https://github.com/osrf/sdformat/pull/303)
