# Migration Guide for SDF Protocol
This document contains information about migrating
between different versions of the SDF protocol.
The SDF protocol version number is specified in the `version` attribute
of the `sdf` element (1.4, 1.5, 1.6, etc.)
and is distinct from sdformat library version
(2.3, 3.0, 4.0, etc.).

# Note on backward compatibility
There are `*.convert` files that allow old sdf files to be migrated
forward programmatically.
This document aims to contain similar information to those files
but with improved human-readability..

## SDFormat 8.x to 9.0

### Deprecations

1. **sdf/JointAxis.hh**
   + ***Deprecation:*** bool UseParentModelFrame()
   + ***Replacement:*** std::string XyzExpressedIn()
   + ***Deprecation:*** void SetUseParentModelFrame(bool)
   + ***Replacement:*** void SetXyzExpressedIn(const std::string &)

## SDFormat 8.0 to 8.1

### Modifications

1.  + Change installation path of SDF description files to allow side-by-side installation.
    + `{prefix}/share/sdformat/1.*/*.sdf` -> `{prefix}/share/sdformat8/1.*/*.sdf`
    + [pull request 538](https://bitbucket.org/osrf/sdformat/pull-requests/538)

## SDFormat 5.x to 6.x

### Deprecations

1. **sdf/Types.hh**
   + ***Deprecated:*** sdf::Color class
   + ***Replacement:*** ignition::math::Color class

## SDFormat 4.x to 5.x

### Deletions

1. **Removed the following functions from `parser.hh`**
    + bool initDoc(TiXmlDocument *_xmlDoc, SDFPtr _sdf);
    + bool initDoc(TiXmlDocument *_xmlDoc, ElementPtr _sdf);
    + bool initXml(TiXmlElement *_xml, ElementPtr _sdf);
    + bool readDoc(TiXmlDocument *_xmlDoc, SDFPtr _sdf, const std::string &_source);
    + bool readDoc(TiXmlDocument *_xmlDoc, ElementPtr _sdf, const std::string &_source);
    + bool readXml(TiXmlElement *_xml, ElementPtr _sdf);
    + void copyChildren(ElementPtr _sdf, TiXmlElement *_xml);
    + std::string getBestSupportedModelVersion(TiXmlElement *_modelXML, std::string &_modelFileName);

### Deprecations

1. **sdf/Param.hh**
    + ***Deprecation:*** const std::type_info &GetType() const
    + ***Replacement:*** template<typename Type> bool IsType() const

1. **sdf/SDFImpl.hh**
    + ***Deprecation:*** ElementPtr root
    + ***Replacement:*** ElementPtr Root() const / void Root(const ElementPtr \_root)
    + ***Deprecation:*** static std::string version
    + ***Replacement:*** static std::string Version()

1. **sdf/Types.hh**
    + ***Deprecation:*** sdf::Vector2i
    + ***Replacement:*** ignition::math::Vector2i
    + ***Deprecation:*** sdf::Vector2d
    + ***Replacement:*** ignition::math::Vector2d
    + ***Deprecation:*** sdf::Vector3
    + ***Replacement:*** ignition::math::Vector3d
    + ***Deprecation:*** sdf::Quaternion
    + ***Replacement:*** ignition::math::Quaterniond
    + ***Deprecation:*** sdf::Pose
    + ***Replacement:*** ignition::math::Pose3d

## SDFormat 3.x to 4.x

### Additions

1. **New SDF protocol version 1.6**
    + Details about the 1.5 to 1.6 transition are explained below in this same
      document

### Modifications

1. **Boost pointers and boost::function**
    + All boost pointers, boost::function in the public API have been replaced
      by their std:: equivalents (C++11 standard)

1. **`gravity` and `magnetic_field` elements are moved  from `physics` to `world`**
    + In physics element: gravity and `magnetic_field` tags have been moved
      from Physics to World element.
    + [pull request 247](https://bitbucket.org/osrf/sdformat/pull-requests/247)
    + [gazebo pull request 2090](https://bitbucket.org/osrf/gazebo/pull-requests/2090)

1. **New noise for IMU**
    + A new style for representing the noise properties of an `imu` was implemented
      in [pull request 199](https://bitbucket.org/osrf/sdformat/pull-requests/199)
      for sdf 1.5 and the old style was declared as deprecated.
      The old style has been removed from sdf 1.6 with the conversion script
      updating to the new style.
    + [pull request 199](https://bitbucket.org/osrf/sdformat/pull-requests/199)
    + [pull request 243](https://bitbucket.org/osrf/sdformat/pull-requests/243)
    + [pull request 244](https://bitbucket.org/osrf/sdformat/pull-requests/244)

1. **Lump:: prefix in link names**
    + Changed to `_fixed_joint_lump__` to avoid confusion with scoped names
    + [Pull request 245](https://bitbucket.org/osrf/sdformat/pull-request/245)

## SDF protocol 1.6 to 1.7

<<<<<<< HEAD
### Additions

1. **joint.sdf** `//axis/xyz/@expressed_in` and `//axis2/xyz/@expressed_in` attributes
    + description: The name of the frame in which the `//axis/xyz` value is
      expressed. When migrating from sdf 1.6, a `use_parent_model_frame` value
      of `true` will be mapped to a value of `__model__` for the `expressed_in`
      attribute.
    + type: string
    + default: ""
    + required: 0
    + [pull request 589](https://bitbucket.org/osrf/sdformat/pull-requests/589)

### Removals

1. **joint.sdf** `//axis/use_parent_model_frame` and `//axis2/use_parent_model_frame` elements
    are removed in favor of the `//axis/xyz/@expressed_in` and
    `//axis2/xyz/@expressed_in` attributes.
    When migrating from sdf 1.6, a `use_parent_model_frame` value
    of `true` will be mapped to a value of `__model__` for the `expressed_in`
    attribute.
    + [pull request 589](https://bitbucket.org/osrf/sdformat/pull-requests/589)
=======
### Removals

1. **actor.sdf** `static` element was deprecated in
    [pull request 280](https://bitbucket.org/osrf/sdformat/pull-requests/280)
    and is now removed.
    + [pull request 588](https://bitbucket.org/osrf/sdformat/pull-requests/588)

1. **imu.sdf** `topic` element was deprecated in
    [pull request 532](https://bitbucket.org/osrf/sdformat/pull-requests/532)
    and is now removed.
    + [pull request 588](https://bitbucket.org/osrf/sdformat/pull-requests/588)

1. **joint.sdf** `//physics/ode/provide_feedback` was deprecated in
    [pull request 38](https://bitbucket.org/osrf/sdformat/pull-requests/38)
    and is now removed.
    + [pull request 588](https://bitbucket.org/osrf/sdformat/pull-requests/588)
>>>>>>> 112a7c53

## SDF protocol 1.5 to 1.6

### Additions

1. **actor.sdf** `tension` element
    + description: The tension of the trajectory spline. The default value of
      zero equates to a Catmull-Rom spline, which may also cause the animation
      to overshoot keyframes. A value of one will cause the animation to stick
      to the keyframes.
    + type: double
    + default: 0.0
    + min: 0.0
    + max: 1.0
    + required: 0
    + [pull request 466](https://bitbucket.org/osrf/sdformat/pull-requests/466)

1. **camera.sdf** `intrinsics` sub-elements: `fx`, `fy`, `cx`, `cy`, `s`
    + description: Camera intrinsic parameters for setting a custom perspective projection matrix.
    + [pull request 496](https://bitbucket.org/osrf/sdformat/pull-requests/496)

1. **link.sdf** `enable_wind` element
    + description: If true, the link is affected by the wind
    + type: bool
    + default: false
    + required: 0
    + [pull request 240](https://bitbucket.org/osrf/sdformat/pull-requests/240)

1. **link.sdf** `light` element
    + included from `light.sdf` with `required="*"`,
      so a link can have any number of attached lights.
    + [pull request 373](https://bitbucket.org/osrf/sdformat/pull-requests/373)

1. **model.sdf** `enable_wind` element
    + description: If set to true, all links in the model will be affected by
      the wind.  Can be overriden by the link wind property.
    + type: bool
    + default: false
    + required: 0
    + [pull request 240](https://bitbucket.org/osrf/sdformat/pull-requests/240)

1. **model_state.sdf** `scale` element
    + description: Scale for the 3 dimensions of the model.
    + type: vector3
    + default: "1 1 1"
    + required: 0
    + [pull request 246](https://bitbucket.org/osrf/sdformat/pull-requests/246)

1. **physics.sdf** `dart::collision_detector` element
    + description: The collision detector for DART to use.
      Can be dart, fcl, bullet or ode.
    + type: string
    + default: fcl
    + required: 0
    + [pull request 440](https://bitbucket.org/osrf/sdformat/pull-requests/440)

1. **physics.sdf** `dart::solver::solver_type` element
    + description: The DART LCP/constraint solver to use.
      Either dantzig or pgs (projected Gauss-Seidel)
    + type: string
    + default: dantzig
    + required: 0
    + [pull request 369](https://bitbucket.org/osrf/sdformat/pull-requests/369)

1. **physics.sdf** `island_threads` element under `ode::solver`
    + description: Number of threads to use for "islands" of disconnected models.
    + type: int
    + default: 0
    + required: 0
    + [pull request 380](https://bitbucket.org/osrf/sdformat/pull-requests/380)

1. **physics.sdf** `thread_position_correction` element under `ode::solver`
    + description: Flag to use threading to speed up position correction computation.
    + type: bool
    + default: 0
    + required: 0
    + [pull request 380](https://bitbucket.org/osrf/sdformat/pull-requests/380)

1. **sonar.sdf** `geometry` element
    + description: The sonar collision shape. Currently supported geometries are: "cone" and "sphere".
    + type: string
    + default: "cone"
    + required: 0
    + [pull request 495](https://bitbucket.org/osrf/sdformat/pull-requests/495)

1. **state.sdf** allow `light` tags within `insertions` element
    * [pull request 325](https://bitbucket.org/osrf/sdformat/pull-request/325)

1. **surface.sdf** `category_bitmask` element
    + description: Bitmask for category of collision filtering.
      Collision happens if `((category1 & collision2) | (category2 & collision1))` is not zero.
      If not specified, the category_bitmask should be interpreted as being the same as collide_bitmask.
    + type: unsigned int
    + default: 65535
    + required: 0
    + [pull request 318](https://bitbucket.org/osrf/sdformat/pull-requests/318)

1. **world.sdf** `wind` element
    + description: The wind tag specifies the type and properties of the wind.
    + required: 0
    + [pull request 240](https://bitbucket.org/osrf/sdformat/pull-requests/240)

1. **world.sdf** `wind::linear_velocity` element
    + description: Linear velocity of the wind.
    + type: vector3
    + default: "0 0 0"
    + required: 0
    + [pull request 240](https://bitbucket.org/osrf/sdformat/pull-requests/240)<|MERGE_RESOLUTION|>--- conflicted
+++ resolved
@@ -112,7 +112,6 @@
 
 ## SDF protocol 1.6 to 1.7
 
-<<<<<<< HEAD
 ### Additions
 
 1. **joint.sdf** `//axis/xyz/@expressed_in` and `//axis2/xyz/@expressed_in` attributes
@@ -126,6 +125,16 @@
     + [pull request 589](https://bitbucket.org/osrf/sdformat/pull-requests/589)
 
 ### Removals
+
+1. **actor.sdf** `static` element was deprecated in
+    [pull request 280](https://bitbucket.org/osrf/sdformat/pull-requests/280)
+    and is now removed.
+    + [pull request 588](https://bitbucket.org/osrf/sdformat/pull-requests/588)
+
+1. **imu.sdf** `topic` element was deprecated in
+    [pull request 532](https://bitbucket.org/osrf/sdformat/pull-requests/532)
+    and is now removed.
+    + [pull request 588](https://bitbucket.org/osrf/sdformat/pull-requests/588)
 
 1. **joint.sdf** `//axis/use_parent_model_frame` and `//axis2/use_parent_model_frame` elements
     are removed in favor of the `//axis/xyz/@expressed_in` and
@@ -134,24 +143,11 @@
     of `true` will be mapped to a value of `__model__` for the `expressed_in`
     attribute.
     + [pull request 589](https://bitbucket.org/osrf/sdformat/pull-requests/589)
-=======
-### Removals
-
-1. **actor.sdf** `static` element was deprecated in
-    [pull request 280](https://bitbucket.org/osrf/sdformat/pull-requests/280)
-    and is now removed.
-    + [pull request 588](https://bitbucket.org/osrf/sdformat/pull-requests/588)
-
-1. **imu.sdf** `topic` element was deprecated in
-    [pull request 532](https://bitbucket.org/osrf/sdformat/pull-requests/532)
-    and is now removed.
-    + [pull request 588](https://bitbucket.org/osrf/sdformat/pull-requests/588)
 
 1. **joint.sdf** `//physics/ode/provide_feedback` was deprecated in
     [pull request 38](https://bitbucket.org/osrf/sdformat/pull-requests/38)
     and is now removed.
     + [pull request 588](https://bitbucket.org/osrf/sdformat/pull-requests/588)
->>>>>>> 112a7c53
 
 ## SDF protocol 1.5 to 1.6
 
