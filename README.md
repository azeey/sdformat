# sdformat

SDFormat is an XML file format that describes environments, objects, and robots
in a manner suitable for robotic applications. SDFormat is capable of representing
and describing different physic engines, lighting properties, terrain, static
or dynamic objects, and articulated robots with various sensors, and acutators.
The format of SDFormat is also described by XML, which facilitates updates and
allows conversion from previous versions.

## Documentation

See the [SDFormat Website](http://sdformat.org/) for a more comprehensive
description of the specification, proposals for modifications, developer
information, etc.
This website is published using some information from the
[`sdf_tutorials`](https://github.com/osrf/sdf_tutorials) repository.

<!--
TODO(eric.cousineau): Move installation instructions to sdf_tutorials, and link
there?
TODO(eric.cousineau): Move terminology section to sdf_tutorials?
-->

## Terminology

* **SDFormat** - The specification.
    * **SDF** - Synonym for SDFormat, though SDFormat should be preferred, as
      "SDF" is an acronym with other meanings.
* `libsdformat` - The C++ parsing code contained within this repository,
  which can be used to read SDFormat files and return a C++ interface.

<<<<<<< HEAD
## Test coverage

[![codecov](https://codecov.io/gh/osrf/sdformat/branch/master/graph/badge.svg)](https://codecov.io/gh/osrf/sdformat)

## Installation

**Note:** the `master` branch is under development for `libsdformat11` and is
currently unstable. A release branch (`sdf10`, `sdf9`, etc.) is recommended
for most users.

Standard installation can be performed in UNIX systems using the following
steps:

```sh
mkdir build/
cd build/
cmake ..  # Consider specifying -DCMAKE_INSTALL_PREFIX=...
make install
```

sdformat supported cmake parameters at configuring time:

* `USE_INTERNAL_URDF (bool) [default False]` <br/>
  Use an internal copy of urdfdom 1.0.0 instead of look for one
  installed in the system
* `USE_UPSTREAM_CFLAGS (bool) [default True]` <br/>
  Use the sdformat team compilation flags instead of the common set defined
  by cmake.

## Uninstallation

To uninstall the software installed with the previous steps:

```sh
cd build/
make uninstall
```
=======
[http://sdformat.org/](http://sdformat.org/)

Test coverage:

[![codecov](https://codecov.io/gh/osrf/sdformat/branch/master/graph/badge.svg)](https://codecov.io/gh/osrf/sdformat)

# Installation

We recommend following the Binary Installation instructions to get up and running as quickly and painlessly as possible.

The Source Installation instructions should be used if you need the very latest software improvements, you need to modify the code, or you plan to make a contribution.

## Binary Installation

### Ubuntu

On Ubuntu systems, `apt-get` can be used to install `sdformat`:
```
sudo apt install libsdformat<#>-dev libsdformat<#>
```

Be sure to replace `<#>` with a number value, such as 2 or 3, depending on
which version you need, or leave it empty for version 1.

### Windows

Install [Conda package management system](https://docs.conda.io/projects/conda/en/latest/user-guide/install/download.html).
Miniconda suffices.

Create if necessary, and activate a Conda environment:
```
conda create -n ign-ws
conda activate ign-ws
```

Install `sdformat`:
```
conda install libsdformat --channel conda-forge
```

You can view all the versions with
```
conda search libsdformat --channel conda-forge
```

and install a specific minor version with
```
conda install libsdformat=9.3.0 --channel conda-forge
```

## Source Installation

## UNIX

#### Build from Source

Standard installation can be performed in UNIX systems using the following
steps:
```
mkdir build
cd build
cmake ..
sudo make install
```

sdformat supported cmake parameters at configuring time:
 - `USE_INTERNAL_URDF` (`bool`) [default `False`]
   Use an internal copy of urdfdom 1.0.0 instead of look for one
   installed in the system
 - `USE_UPSTREAM_CFLAGS` (`bool`) [default `True`]
   Use the sdformat team compilation flags instead of the common set defined
   by cmake.

## Uninstallation

To uninstall the software installed with the previous steps:
```
cd build
sudo make uninstall
```

## Windows

### Prerequisites

Install [Conda package management system](https://docs.conda.io/projects/conda/en/latest/user-guide/install/download.html).
Miniconda suffices.

Create if necessary, and activate a Conda environment:
```
conda create -n ign-ws
conda activate ign-ws
```

Install prerequisites:
```
conda install urdfdom --channel conda-forge
```

Install Ignition dependencies:

You can view lists of dependencies:
```
conda search libsdformat --channel conda-forge --info
```

Install dependencies, replacing `<#>` with the desired versions:
```
conda install libignition-math<#> libignition-tools<#> --channel conda-forge
```

### Build from Source

This assumes you have created and activated a Conda environment while installing the Prerequisites.

1. Configure and build
  ```
  mkdir build
  cd build
  cmake .. -DBUILD_TESTING=OFF  # Optionally, -DCMAKE_INSTALL_PREFIX=path\to\install
  cmake --build . --config Release
  ```

2. Install
  ```
  cmake --install . --config Release
  ```
>>>>>>> 9bc8a556
<|MERGE_RESOLUTION|>--- conflicted
+++ resolved
@@ -29,48 +29,7 @@
 * `libsdformat` - The C++ parsing code contained within this repository,
   which can be used to read SDFormat files and return a C++ interface.
 
-<<<<<<< HEAD
 ## Test coverage
-
-[![codecov](https://codecov.io/gh/osrf/sdformat/branch/master/graph/badge.svg)](https://codecov.io/gh/osrf/sdformat)
-
-## Installation
-
-**Note:** the `master` branch is under development for `libsdformat11` and is
-currently unstable. A release branch (`sdf10`, `sdf9`, etc.) is recommended
-for most users.
-
-Standard installation can be performed in UNIX systems using the following
-steps:
-
-```sh
-mkdir build/
-cd build/
-cmake ..  # Consider specifying -DCMAKE_INSTALL_PREFIX=...
-make install
-```
-
-sdformat supported cmake parameters at configuring time:
-
-* `USE_INTERNAL_URDF (bool) [default False]` <br/>
-  Use an internal copy of urdfdom 1.0.0 instead of look for one
-  installed in the system
-* `USE_UPSTREAM_CFLAGS (bool) [default True]` <br/>
-  Use the sdformat team compilation flags instead of the common set defined
-  by cmake.
-
-## Uninstallation
-
-To uninstall the software installed with the previous steps:
-
-```sh
-cd build/
-make uninstall
-```
-=======
-[http://sdformat.org/](http://sdformat.org/)
-
-Test coverage:
 
 [![codecov](https://codecov.io/gh/osrf/sdformat/branch/master/graph/badge.svg)](https://codecov.io/gh/osrf/sdformat)
 
@@ -120,33 +79,41 @@
 
 ## Source Installation
 
+
+**Note:** the `master` branch is under development for `libsdformat11` and is
+currently unstable. A release branch (`sdf10`, `sdf9`, etc.) is recommended
+for most users.
+
 ## UNIX
 
 #### Build from Source
 
 Standard installation can be performed in UNIX systems using the following
 steps:
-```
+
+```sh
 mkdir build
 cd build
-cmake ..
-sudo make install
+cmake ..  # Consider specifying -DCMAKE_INSTALL_PREFIX=...
+make install
 ```
 
 sdformat supported cmake parameters at configuring time:
- - `USE_INTERNAL_URDF` (`bool`) [default `False`]
-   Use an internal copy of urdfdom 1.0.0 instead of look for one
-   installed in the system
- - `USE_UPSTREAM_CFLAGS` (`bool`) [default `True`]
-   Use the sdformat team compilation flags instead of the common set defined
-   by cmake.
+
+* `USE_INTERNAL_URDF` (`bool`) [default `False`] <br/>
+  Use an internal copy of urdfdom 1.0.0 instead of look for one
+  installed in the system
+* `USE_UPSTREAM_CFLAGS` (`bool`) [default `True`] <br/>
+  Use the sdformat team compilation flags instead of the common set defined
+  by cmake.
 
 ## Uninstallation
 
 To uninstall the software installed with the previous steps:
-```
+
+```sh
 cd build
-sudo make uninstall
+make uninstall
 ```
 
 ## Windows
@@ -194,5 +161,4 @@
 2. Install
   ```
   cmake --install . --config Release
-  ```
->>>>>>> 9bc8a556
+  ```