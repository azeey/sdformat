--- conflicted
+++ resolved
@@ -155,11 +155,7 @@
         gtest_main.lib
         sdformat.dll
         ${IGNITION-MATH_LIBRARIES}
-<<<<<<< HEAD
-=======
-        ${Boost_LIBRARIES}
         ${RUBY_LIBRARY}
->>>>>>> c099b720
       )
 
       # Copy in sdformat library
