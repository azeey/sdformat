--- conflicted
+++ resolved
@@ -33,11 +33,7 @@
 if (tinyxml_FAIL)
   message (STATUS "Looking for tinyxml.h - not found")
   BUILD_ERROR("Missing: tinyxml")
-<<<<<<< HEAD
-endif ()
-=======
 endif()
->>>>>>> a90de57f
 
 ################################################
 # Find urdfdom parser
