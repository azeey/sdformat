--- conflicted
+++ resolved
@@ -137,28 +137,11 @@
 ########################################
 # Find ignition math
 # Set a variable for generating ProjectConfig.cmake
-<<<<<<< HEAD
 find_package(ignition-math6 QUIET)
 if (NOT ignition-math6_FOUND)
   message(STATUS "Looking for ignition-math6-config.cmake - not found")
   BUILD_ERROR ("Missing: Ignition math (libignition-math6-dev)")
 else()
   set(IGN_MATH_VER ${ignition-math6_VERSION_MAJOR})
-  message(STATUS "Looking for ignition-math${IGNITION-MATH_REQUIRED_MAJOR_VERSION}-config.cmake - found")
-=======
-find_package(ignition-math4 QUIET)
-if (NOT ignition-math4_FOUND)
-  message(STATUS "Looking for ignition-math4-config.cmake - not found")
-  find_package(ignition-math5 QUIET)
-  if (NOT ignition-math5_FOUND)
-    message(STATUS "Looking for ignition-math5-config.cmake - not found")
-    BUILD_ERROR ("Missing: Ignition math (libignition-math4-dev or libignition-math5-dev)")
-  else()
-    set(IGN_MATH_VER ${ignition-math5_VERSION_MAJOR})
-    message(STATUS "Looking for ignition-math5-config.cmake - found")
-  endif()
-else()
-  set(IGN_MATH_VER ${ignition-math4_VERSION_MAJOR})
   message(STATUS "Looking for ignition-math${IGN_MATH_VER}-config.cmake - found")
->>>>>>> 2aea89c7
 endif()