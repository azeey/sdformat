/*
 * Copyright 2018 Open Source Robotics Foundation
 *
 * Licensed under the Apache License, Version 2.0 (the "License");
 * you may not use this file except in compliance with the License.
 * You may obtain a copy of the License at
 *
 *     http://www.apache.org/licenses/LICENSE-2.0
 *
 * Unless required by applicable law or agreed to in writing, software
 * distributed under the License is distributed on an "AS IS" BASIS,
 * WITHOUT WARRANTIES OR CONDITIONS OF ANY KIND, either express or implied.
 * See the License for the specific language governing permissions and
 * limitations under the License.
 *
 */
#ifndef SDF_COLLISION_HH_
#define SDF_COLLISION_HH_

#include <string>
#include <ignition/math/Pose3.hh>
#include "sdf/Element.hh"
#include "sdf/Types.hh"
#include "sdf/system_util.hh"

namespace sdf
{
  // Forward declaration.
  class CollisionPrivate;
  class Geometry;

  /// \brief A collision element descibes the collison properties associated
  /// with a link. This can be different from the visual properties of a link.
  /// For example, simple collision models are often used to reduce
  /// computation time.
  class SDFORMAT_VISIBLE Collision
  {
    /// \brief Default constructor
    public: Collision();

    /// \brief Move constructor
    /// \param[in] _collision Collision to move.
    public: Collision(Collision &&_collision);

    /// \brief Destructor
    public: ~Collision();

    /// \brief Load the collision based on a element pointer. This is *not* the
    /// usual entry point. Typical usage of the SDF DOM is through the Root
    /// object.
    /// \param[in] _sdf The SDF Element pointer
    /// \return Errors, which is a vector of Error objects. Each Error includes
    /// an error code and message. An empty vector indicates no error.
    public: Errors Load(ElementPtr _sdf);

    /// \brief Get the name of the collision.
    /// The name of the collision must be unique within the scope of a Link.
    /// \return Name of the collision.
    public: std::string Name() const;

    /// \brief Set the name of the collision.
    /// The name of the collision must be unique within the scope of a Link.
    /// \param[in] _name Name of the collision.
    public: void SetName(const std::string &_name) const;

<<<<<<< HEAD
    /// \brief Get a pointer to the collisions's geometry.
    /// \return The collision's geometry.
    public: const Geometry *Geom() const;
=======
    /// \brief Get the pose of the collision object. This is the pose of the
    /// collison as specified in SDF
    /// (<collision><pose> ... </pose></collision>).
    /// \return The pose of the collision object.
    public: const ignition::math::Pose3d &Pose() const;

    /// \brief Set the pose of the collision object.
    /// \sa const ignition::math::Pose3d &Pose() const
    /// \param[in] _pose The pose of the collision object.
    public: void SetPose(const ignition::math::Pose3d &_pose);

    /// \brief Get the name of the coordinate frame in which this collision
    /// object's pose is expressed. A empty value indicates that the frame is
    /// the parent link.
    /// \return The name of the pose frame.
    public: const std::string &PoseFrame() const;

    /// \brief Set the name of the coordinate frame in which this collision
    /// object's pose is expressed. A empty value indicates that the frame is
    /// the parent link.
    /// \param[in] _frame The name of the pose frame.
    public: void SetPoseFrame(const std::string &_frame);
>>>>>>> effc62a6

    /// \brief Private data pointer.
    private: CollisionPrivate *dataPtr = nullptr;
  };
}
#endif<|MERGE_RESOLUTION|>--- conflicted
+++ resolved
@@ -63,11 +63,10 @@
     /// \param[in] _name Name of the collision.
     public: void SetName(const std::string &_name) const;
 
-<<<<<<< HEAD
     /// \brief Get a pointer to the collisions's geometry.
     /// \return The collision's geometry.
     public: const Geometry *Geom() const;
-=======
+
     /// \brief Get the pose of the collision object. This is the pose of the
     /// collison as specified in SDF
     /// (<collision><pose> ... </pose></collision>).
@@ -90,7 +89,6 @@
     /// the parent link.
     /// \param[in] _frame The name of the pose frame.
     public: void SetPoseFrame(const std::string &_frame);
->>>>>>> effc62a6
 
     /// \brief Private data pointer.
     private: CollisionPrivate *dataPtr = nullptr;
