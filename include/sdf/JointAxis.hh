--- conflicted
+++ resolved
@@ -243,7 +243,6 @@
     /// \param[in] The name of the xyz expressed-in frame.
     public: void SetXyzExpressedIn(const std::string &_frame);
 
-<<<<<<< HEAD
     /// \brief Express xyz unit vector of this axis in the coordinates of
     /// another named frame.
     /// \param[in] _expressedIn Name of frame in whose coordinates this object
@@ -259,8 +258,6 @@
     /// \return Errors.
     public: Errors ResolveXyz(ignition::math::Vector3d &_xyz) const;
 
-=======
->>>>>>> f0c500b6
     /// \brief Get a pointer to the SDF element that was used during
     /// load.
     /// \return SDF element pointer. The value will be nullptr if Load has
