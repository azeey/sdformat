/*
 * Copyright 2018 Open Source Robotics Foundation
 *
 * Licensed under the Apache License, Version 2.0 (the "License");
 * you may not use this file except in compliance with the License.
 * You may obtain a copy of the License at
 *
 *     http://www.apache.org/licenses/LICENSE-2.0
 *
 * Unless required by applicable law or agreed to in writing, software
 * distributed under the License is distributed on an "AS IS" BASIS,
 * WITHOUT WARRANTIES OR CONDITIONS OF ANY KIND, either express or implied.
 * See the License for the specific language governing permissions and
 * limitations under the License.
 *
 */
#ifndef SDF_LIGHT_HH_
#define SDF_LIGHT_HH_

#include <string>
#include <ignition/math/Pose3.hh>
#include <ignition/math/Angle.hh>

#include "sdf/Element.hh"
#include "sdf/Types.hh"
#include "sdf/sdf_config.h"
#include "sdf/system_util.hh"

namespace sdf
{
<<<<<<< HEAD
  // Inline bracke to help doxygen filtering.
=======
  // Inline bracket to help doxygen filtering.
>>>>>>> 8b10828b
  inline namespace SDF_VERSION_NAMESPACE {
  //

  // Forward declare private data class.
  class LightPrivate;

  /// \enum LightType
  /// \brief The set of light types. INVALID indicates that light type has
  /// not been set, or has not been set correctly.
  enum class LightType
  {
    /// \brief An invalid light. This indicates an error since a light type
    /// is required to fully specify a light.
    INVALID = 0,

    /// \brief A point light source.
    POINT = 1,

    /// \brief A spot light source.
    SPOT = 2,

    /// \brief A directional light source.
    DIRECTIONAL = 3,
  };

  /// \brief Provides a description of a light source. A light source can be
  /// point, spot, or directional light.
  class SDFORMAT_VISIBLE Light
  {
    /// \brief Default constructor
    public: Light();

    /// \brief Copy constructor
    /// \param[in] _light Light to copy.
    public: Light(const Light &_light);

    /// \brief Move constructor
    /// \param[in] _light Light to move.
    public: Light(Light &&_light) noexcept;

    /// \brief Destructor
    public: ~Light();

    /// \brief Move assignment operator.
    /// \param[in] _light Light to move.
    /// \return Reference to this.
    public: Light &operator=(Light &&_light);

    /// \brief Assignment operator.
    /// \param[in] _light The light to set values from.
    /// \return *this
    public: Light &operator=(const Light &_light);

    /// \brief Load the light based on a element pointer. This is *not* the
    /// usual entry point. Typical usage of the SDF DOM is through the Root
    /// object.
    /// \param[in] _sdf The SDF Element pointer
    /// \return Errors, which is a vector of Error objects. Each Error includes
    /// an error code and message. An empty vector indicates no error.
    public: Errors Load(ElementPtr _sdf);

    /// \brief Get the light type.
    /// \return The light type.
    public: LightType Type() const;

    /// \brief Set the light type.
    /// \param[in] _type The light type.
    public: void SetType(const LightType _type);

    /// \brief Get the name of the light.
    /// \return Name of the light.
    public: std::string Name() const;

    /// \brief Set the name of the light.
    /// \param[in] _name Name of the light.
    public: void SetName(const std::string &_name) const;

    /// \brief Get the pose of the light. This is the pose of the light
    /// as specified in SDF (<light> <pose> ... </pose></light>), and is
    /// typically used to express the position and rotation of a light in a
    /// global coordinate frame.
    /// \return The pose of the light.
    public: const ignition::math::Pose3d &Pose() const;

    /// \brief Set the pose of the light.
    /// \sa const ignition::math::Pose3d &Pose() const
    /// \param[in] _pose The new light pose.
    public: void SetPose(const ignition::math::Pose3d &_pose);

    /// \brief Get the name of the coordinate frame in which this light's
    /// pose is expressed. A empty value indicates that the frame is the
    /// global/world coordinate frame.
    /// \return The name of the pose frame.
    public: const std::string &PoseFrame() const;

    /// \brief Set the name of the coordinate frame in which this light's
    /// pose is expressed. A empty value indicates that the frame is the
    /// global/world coordinate frame.
    /// \param[in] _frame The name of the pose frame.
    public: void SetPoseFrame(const std::string &_frame);

    /// \brief Get whether the light casts shadows.
    /// \return True if the light casts shadows.
    public: bool CastShadows() const;

    /// \brief Set whether the light casts shadows.
    /// \param[in] _cast True to indicate that the light casts shadows.
    public: void SetCastShadows(const bool _cast);

    /// \brief Get the diffuse color. The diffuse color is
    /// specified by a set of three numbers representing red/green/blue,
    /// each in the range of [0,1].
    /// \return Diffuse color.
    public: ignition::math::Color Diffuse() const;

    /// \brief Set the diffuse color. The diffuse color is
    /// specified by a set of three numbers representing red/green/blue,
    /// each in the range of [0,1].
    /// \param[in] _color Diffuse color.
    public: void SetDiffuse(const ignition::math::Color &_color) const;

    /// \brief Get the specular color. The specular color is
    /// specified by a set of three numbers representing red/green/blue,
    /// each in the range of [0,1].
    /// \return Specular color.
    public: ignition::math::Color Specular() const;

    /// \brief Set the specular color. The specular color is
    /// specified by a set of three numbers representing red/green/blue,
    /// each in the range of [0,1].
    /// \param[in] _color Specular color.
    public: void SetSpecular(const ignition::math::Color &_color) const;

    /// \brief Get the range of the light source in meters.
    /// \return Range of the light source in meters.
    public: double AttenuationRange() const;

    /// \brief Set the range of the light source in meters.
    /// \param[in] _factor Range of the light source in meters.
    public: void SetAttenuationRange(const double _range);

    /// \brief Get the linear attenuation factor. This value is clamped to
    /// a value between 0 and 1, where 1 means attenuate evenly over the
    /// distance.
    /// \return Linear attentuation factor.
    public: double LinearAttenuationFactor() const;

    /// \brief Set the linear attenuation factor. This value is clamped to
    /// a value between 0 and 1, where 1 means attenuate evenly over the
    /// distance.
    /// \param[in] _factor Linear attentuation factor.
    public: void SetLinearAttenuationFactor(const double _factor);

    /// \brief Get the constant attenuation factor. This value is clamped to
    /// a value between 0 and 1,  where 1.0 means never attenuate and 0.0 is
    /// complete attenutation.
    /// \return Constant attenuation factor.
    public: double ConstantAttenuationFactor() const;

    /// \brief Set the constant attenuation factor. This value is clamped to
    /// a value between 0 and 1,  where 1.0 means never attenuate and 0.0 is
    /// complete attenutation.
    /// \param[in] _factor Constant attenuation factor.
    public: void SetConstantAttenuationFactor(const double _factor);

    /// \brief Get the quadratic attenuation factor which adds a curvature to
    /// the attenuation.
    /// \return The quadratic attenuation factor.
    public: double QuadraticAttenuationFactor() const;

    /// \brief Set the quadratic attenuation factor which adds a curvature to
    /// the attenuation.
    /// \param[in] _factor The quadratic attenuation factor.
    public: void SetQuadraticAttenuationFactor(const double _factor);

    /// \brief Get the direction of the light source. This only has meaning
    /// for spot and directional light types. The default value is
    /// [0, 0, -1].
    /// \return Light source direction.
    public: ignition::math::Vector3d Direction() const;

    /// \brief Set the direction of the light source. This only has meaning
    /// for spot and directional light types.
    /// \param[in] _dir Light source direction.
    public: void SetDirection(const ignition::math::Vector3d  &_dir);

    /// \brief Get the angle covered by the bright inner cone.
    /// \return The angle covered by the bright inner cone.
    /// \note This function only has meaning for a spot light.
    public: ignition::math::Angle SpotInnerAngle() const;

    /// \brief Set the angle covered by the bright inner cone.
    /// \param[in] _angle The angle covered by the bright inner cone.
    /// \note This function only has meaning for a spot light.
    public: void SetSpotInnerAngle(const ignition::math::Angle &_angle);

    /// \brief Get the angle covered by the outer cone.
    /// \return The angle covered by the outer cone.
    /// \note This function only has meaning for a spot light.
    public: ignition::math::Angle SpotOuterAngle() const;

    /// \brief Set the angle covered by the outer cone.
    /// \param[in] _angle The angle covered by the outer cone.
    /// \note This function only has meaning for a spot light.
    public: void SetSpotOuterAngle(const ignition::math::Angle &_angle);

    /// \brief Get the rate of falloff between the inner and outer cones.
    /// A value of 1.0 is a linear falloff, less than 1.0 is a slower falloff,
    /// and a higher value indicates a faster falloff.
    /// \return The spot falloff.
    /// \note This function only has meaning for a spot light.
    public: double SpotFalloff() const;

    /// \brief Set the rate of falloff between the inner and outer cones.
    /// A value of 1.0 is a linear falloff, less than 1.0 is a slower falloff,
    /// and a higher value indicates a faster falloff.
    /// \param[in] _falloff The spot falloff.
    /// \note This function only has meaning for a spot light.
    public: void SetSpotFalloff(const double _falloff);

    /// \brief Get a pointer to the SDF element that was used during
    /// load.
    /// \return SDF element pointer. The value will be nullptr if Load has
    /// not been called.
    public: sdf::ElementPtr Element() const;

    /// \brief Helper function to copy from another light
    /// \param[in] _light Light to copy.
    private: void CopyFrom(const Light &_light);

    /// \brief Private data pointer.
    private: LightPrivate *dataPtr = nullptr;
  };
  }
}
#endif<|MERGE_RESOLUTION|>--- conflicted
+++ resolved
@@ -28,11 +28,7 @@
 
 namespace sdf
 {
-<<<<<<< HEAD
-  // Inline bracke to help doxygen filtering.
-=======
   // Inline bracket to help doxygen filtering.
->>>>>>> 8b10828b
   inline namespace SDF_VERSION_NAMESPACE {
   //
 
