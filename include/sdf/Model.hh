/*
 * Copyright 2018 Open Source Robotics Foundation
 *
 * Licensed under the Apache License, Version 2.0 (the "License");
 * you may not use this file except in compliance with the License.
 * You may obtain a copy of the License at
 *
 *     http://www.apache.org/licenses/LICENSE-2.0
 *
 * Unless required by applicable law or agreed to in writing, software
 * distributed under the License is distributed on an "AS IS" BASIS,
 * WITHOUT WARRANTIES OR CONDITIONS OF ANY KIND, either express or implied.
 * See the License for the specific language governing permissions and
 * limitations under the License.
 *
 */
#ifndef SDF_MODEL_HH_
#define SDF_MODEL_HH_

#include <memory>
#include <string>
#include <utility>
#include <ignition/math/Pose3.hh>
#include "sdf/Element.hh"
#include "sdf/SemanticPose.hh"
#include "sdf/Types.hh"
#include "sdf/sdf_config.h"
#include "sdf/system_util.hh"

namespace sdf
{
  // Inline bracket to help doxygen filtering.
  inline namespace SDF_VERSION_NAMESPACE {
  //

  // Forward declarations.
  class Frame;
  class Joint;
  class Link;
  class ModelPrivate;
  struct PoseRelativeToGraph;
  struct FrameAttachedToGraph;
  template <typename T> class ScopedGraph;

  class SDFORMAT_VISIBLE Model
  {
    /// \brief Default constructor
    public: Model();

    /// \brief Copy constructor
    /// \param[in] _model Model to copy.
    public: Model(const Model &_model);

    /// \brief Move constructor
    /// \param[in] _model Model to move.
    public: Model(Model &&_model) noexcept;

    /// \brief Move assignment operator.
    /// \param[in] _model Model to move.
    /// \return Reference to this.
    public: Model &operator=(Model &&_model);

    /// \brief Copy assignment operator.
    /// \param[in] _model Model to copy.
    /// \return Reference to this.
    public: Model &operator=(const Model &_model);

    /// \brief Destructor
    public: ~Model();

    /// \brief Load the model based on a element pointer. This is *not* the
    /// usual entry point. Typical usage of the SDF DOM is through the Root
    /// object.
    /// \param[in] _sdf The SDF Element pointer
    /// \return Errors, which is a vector of Error objects. Each Error includes
    /// an error code and message. An empty vector indicates no error.
    public: Errors Load(ElementPtr _sdf);

    /// \brief Get the name of the model.
    /// The name of the model should be unique within the scope of a World.
    /// \return Name of the model.
    public: std::string Name() const;

    /// \brief Set the name of the model.
    /// The name of the model should be unique within the scope of a World.
    /// \param[in] _name Name of the model.
    public: void SetName(const std::string &_name);

    /// \brief Check if this model should be static.
    /// A static model is one that is not subject to physical forces (in other
    /// words, it's purely kinematic instead of dynamic).
    /// \return true if the model should be static, false if it is dynamic.
    public: bool Static() const;

    /// \brief Set this model to be static or not static.
    /// \param[in] _static True or false depending on whether the model should
    /// be static.
    /// \sa Static()
    public: void SetStatic(bool _static);

    /// \brief Check if this model should self-collide.
    /// A self-colliding model is a model whose links will collide if they come
    /// into contact. If a model is not self-colliding, its links will pass
    /// through each other.
    /// \return true if the model should self-collide, false otherwise.
    public: bool SelfCollide() const;

    /// \brief Set this model to self-collide or not self-collide.
    /// \param[in] _selfCollide True or false depending on whether the model
    /// should self-collide.
    /// \sa SelfCollide()
    public: void SetSelfCollide(bool _selfCollide);

    /// \brief Check if this model should be allowed to auto-disable.
    /// If auto-disable is allowed, a model that is at rest can choose to not
    /// update its dynamics.
    /// \return true if auto-disable is allowed for this model
    public: bool AllowAutoDisable() const;

    /// \brief Set this model to allow auto-disabling.
    /// \param[in] _allowAutoDisable True or false depending on whether the
    /// model should be allowed to auto-disable.
    /// \sa AllowAutoDisable()
    public: void SetAllowAutoDisable(bool _allowAutoDisable);

    /// \brief Check if this model should be subject to wind.
    /// If true, all links in the model should be affected by the wind. This can
    /// be overridden per link.
    /// \return true if the model should be subject to wind, false otherwise.
    public: bool EnableWind() const;

    /// \brief Set whether this model should be subject to wind.
    /// \param[in] _enableWind True or false depending on whether the model
    /// should be subject to wind.
    public: void SetEnableWind(bool _enableWind);

    /// \brief Get the number of links.
    /// \return Number of links contained in this Model object.
    public: uint64_t LinkCount() const;

    /// \brief Get a link based on an index.
    /// \param[in] _index Index of the link. The index should be in the
    /// range [0..LinkCount()).
    /// \return Pointer to the link. Nullptr if the index does not exist.
    /// \sa uint64_t LinkCount() const
    public: const Link *LinkByIndex(const uint64_t _index) const;

    /// \brief Get a link based on a name.
    /// \param[in] _name Name of the link.
    /// To get a link in a nested model, prefix the link name with the
    /// sequence of nested models containing this link, delimited by "::".
    /// \return Pointer to the link. Nullptr if the name does not exist.
    public: const Link *LinkByName(const std::string &_name) const;

    /// \brief Get whether a link name exists.
    /// \param[in] _name Name of the link to check.
    /// To check for a link in a nested model, prefix the link name with
    /// the sequence of nested models containing this link, delimited by "::".
    /// \return True if there exists a link with the given name.
    public: bool LinkNameExists(const std::string &_name) const;

    /// \brief Get the number of joints.
    /// \return Number of joints contained in this Model object.
    public: uint64_t JointCount() const;

    /// \brief Get a joint based on an index.
    /// \param[in] _index Index of the joint. The index should be in the
    /// range [0..JointCount()).
    /// \return Pointer to the joint. Nullptr if the index does not exist.
    /// \sa uint64_t JointCount() const
    public: const Joint *JointByIndex(const uint64_t _index) const;

    /// \brief Get whether a joint name exists.
    /// \param[in] _name Name of the joint to check.
    /// To check for a joint in a nested model, prefix the link name with
    /// the sequence of nested models containing this joint, delimited by "::".
    /// \return True if there exists a joint with the given name.
    public: bool JointNameExists(const std::string &_name) const;

    /// \brief Get a joint based on a name.
    /// \param[in] _name Name of the joint.
    /// To get a joint in a nested model, prefix the joint name with the
    /// sequence of nested models containing this joint, delimited by "::".
    /// \return Pointer to the joint. Nullptr if a joint with the given name
    ///  does not exist.
    /// \sa bool JointNameExists(const std::string &_name) const
    public: const Joint *JointByName(const std::string &_name) const;

    /// \brief Get the number of explicit frames.
    /// \return Number of explicit frames contained in this Model object.
    public: uint64_t FrameCount() const;

    /// \brief Get an explicit frame based on an index.
    /// \param[in] _index Index of the explicit frame. The index should be in
    /// the range [0..FrameCount()).
    /// \return Pointer to the explicit frame. Nullptr if the index does not
    /// exist.
    /// \sa uint64_t FrameCount() const
    public: const Frame *FrameByIndex(const uint64_t _index) const;

    /// \brief Get an explicit frame based on a name.
    /// \param[in] _name Name of the explicit frame.
    /// To get a frame in a nested model, prefix the frame name with the
    /// sequence of nested models containing this frame, delimited by "::".
    /// \return Pointer to the explicit frame. Nullptr if the name does not
    /// exist.
    public: const Frame *FrameByName(const std::string &_name) const;

    /// \brief Get whether an explicit frame name exists.
    /// \param[in] _name Name of the explicit frame to check.
    /// To check for a frame in a nested model, prefix the frame name with
    /// the sequence of nested models containing this frame, delimited by "::".
    /// \return True if there exists an explicit frame with the given name.
    public: bool FrameNameExists(const std::string &_name) const;

    /// \brief Get the number of nested models.
    /// \return Number of nested models contained in this Model object.
    public: uint64_t ModelCount() const;

    /// \brief Get a nested model based on an index.
    /// \param[in] _index Index of the nested model. The index should be in the
    /// range [0..ModelCount()).
    /// \return Pointer to the model. Nullptr if the index does not exist.
    /// \sa uint64_t ModelCount() const
    public: const Model *ModelByIndex(const uint64_t _index) const;

    /// \brief Get whether a nested model name exists.
    /// \param[in] _name Name of the nested model to check.
    /// To check for a model nested in other models, prefix the model name
    /// with the sequence of nested model names, delimited by "::".
    /// \return True if there exists a nested model with the given name.
    public: bool ModelNameExists(const std::string &_name) const;

    /// \brief Get a nested model based on a name.
    /// \param[in] _name Name of the nested model.
    /// To get a model nested in other models, prefix the model name
    /// with the sequence of nested model names, delimited by "::".
    /// \return Pointer to the model. Nullptr if a model with the given name
    ///  does not exist.
    /// \sa bool ModelNameExists(const std::string &_name) const
    public: const Model *ModelByName(const std::string &_name) const;

    /// \brief Get the pose of the model. This is the pose of the model
    /// as specified in SDF (<model> <pose> ... </pose></model>), and is
    /// typically used to express the position and rotation of a model in a
    /// global coordinate frame.
    /// \return The pose of the model.
    public: const ignition::math::Pose3d &RawPose() const;

    /// \brief Set the pose of the model.
    /// \sa const ignition::math::Pose3d &RawPose() const
    /// \param[in] _pose The new model pose.
    public: void SetRawPose(const ignition::math::Pose3d &_pose);

    /// \brief Get the model's canonical link
    /// \return An immutable pointer to the canonical link
    public: const Link *CanonicalLink() const;

    /// \brief Get the name of the model's canonical link. An empty value
    /// indicates that the first link in the model or the first link found
    /// in a depth first search of nested models is the canonical link.
    /// \return The name of the canonical link.
    public: const std::string &CanonicalLinkName() const;

    /// \brief Set the name of the model's canonical link. An empty value
    /// indicates that the first link in the model or the first link found
    /// in a depth first search of nested models is the canonical link.
    /// \param[in] _canonicalLink The name of the canonical link.
    public: void SetCanonicalLinkName(const std::string &_canonicalLink);

    /// \brief Get the name of the coordinate frame relative to which this
    /// object's pose is expressed. An empty value indicates that the frame is
    /// relative to the parent model/world coordinate frame.
    /// \return The name of the pose relative-to frame.
    public: const std::string &PoseRelativeTo() const;

    /// \brief Set the name of the coordinate frame relative to which this
    /// object's pose is expressed. An empty value indicates that the frame is
    /// relative to the parent model/world coordinate frame.
    /// \param[in] _frame The name of the pose relative-to frame.
    public: void SetPoseRelativeTo(const std::string &_frame);

    /// \brief Get a pointer to the SDF element that was used during
    /// load.
    /// \return SDF element pointer. The value will be nullptr if Load has
    /// not been called.
    public: sdf::ElementPtr Element() const;

    /// \brief Get SemanticPose object of this object to aid in resolving
    /// poses.
    /// \return SemanticPose object for this link.
    public: sdf::SemanticPose SemanticPose() const;

    /// \brief Get the name of the placement frame of the model.
    /// \return Name of the placement frame attribute of the model.
    public: const std::string &PlacementFrameName() const;

    /// \brief Set the name of the placement frame of the model.
    /// The specified placement frame must exist within the model.
    /// \param[in] _name Name of the placement frame.
    public: void SetPlacementFrameName(const std::string &_name);

    /// \brief Give a weak pointer to the PoseRelativeToGraph to be used
    /// for resolving poses. This is private and is intended to be called by
    /// World::Load and Model::Load if this is a nested model.
    /// \param[in] _graph Weak pointer to PoseRelativeToGraph.
    /// \return Error if graph pointer is invalid.
    private: sdf::Errors SetPoseRelativeToGraph(
        sdf::ScopedGraph<PoseRelativeToGraph> _graph);

<<<<<<< HEAD
    private: void SetFrameAttachedToGraph(
        sdf::ScopedGraph<FrameAttachedToGraph> _graph);

    /// \brief Allow World::Load to call SetPoseRelativeToGraph and
    /// SetFrameAttachedToGraph
=======
    /// \brief Get the model's canonical link and the nested name of the link
    /// relative to the current model, delimited by "::".
    /// \return An immutable pointer to the canonical link and the nested
    /// name of the link relative to the current model.
    private: std::pair<const Link *, std::string> CanonicalLinkAndRelativeName()
        const;

    /// \brief Allow World::Load to call SetPoseRelativeToGraph.
>>>>>>> 6659e833
    friend class World;

    /// \brief Allow helper function in FrameSemantics.cc to call
    /// CanonicalLinkAndRelativeName.
    friend std::pair<const Link *, std::string>
        modelCanonicalLinkAndRelativeName(const Model *);

    /// \brief Private data pointer.
    private: ModelPrivate *dataPtr = nullptr;
  };
  }
}
#endif<|MERGE_RESOLUTION|>--- conflicted
+++ resolved
@@ -308,13 +308,8 @@
     private: sdf::Errors SetPoseRelativeToGraph(
         sdf::ScopedGraph<PoseRelativeToGraph> _graph);
 
-<<<<<<< HEAD
     private: void SetFrameAttachedToGraph(
         sdf::ScopedGraph<FrameAttachedToGraph> _graph);
-
-    /// \brief Allow World::Load to call SetPoseRelativeToGraph and
-    /// SetFrameAttachedToGraph
-=======
     /// \brief Get the model's canonical link and the nested name of the link
     /// relative to the current model, delimited by "::".
     /// \return An immutable pointer to the canonical link and the nested
@@ -322,8 +317,8 @@
     private: std::pair<const Link *, std::string> CanonicalLinkAndRelativeName()
         const;
 
-    /// \brief Allow World::Load to call SetPoseRelativeToGraph.
->>>>>>> 6659e833
+    /// \brief Allow World::Load to call SetPoseRelativeToGraph and
+    /// SetFrameAttachedToGraph
     friend class World;
 
     /// \brief Allow helper function in FrameSemantics.cc to call
