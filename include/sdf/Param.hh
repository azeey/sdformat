/*
 * Copyright 2012 Open Source Robotics Foundation
 *
 * Licensed under the Apache License, Version 2.0 (the "License");
 * you may not use this file except in compliance with the License.
 * You may obtain a copy of the License at
 *
 *     http://www.apache.org/licenses/LICENSE-2.0
 *
 * Unless required by applicable law or agreed to in writing, software
 * distributed under the License is distributed on an "AS IS" BASIS,
 * WITHOUT WARRANTIES OR CONDITIONS OF ANY KIND, either express or implied.
 * See the License for the specific language governing permissions and
 * limitations under the License.
 *
*/

#ifndef SDFORMAT_PARAM_HH_
#define SDFORMAT_PARAM_HH_

#include <any>
#include <algorithm>
#include <cctype>
#include <cstdint>
#include <functional>
#include <memory>
#include <sstream>
#include <string>
#include <typeinfo>
#include <variant>
#include <vector>

#include <ignition/math.hh>

#include "sdf/Console.hh"
#include "sdf/system_util.hh"
#include "sdf/Types.hh"

#ifdef _WIN32
// Disable warning C4251 which is triggered by
// std::unique_ptr
#pragma warning(push)
#pragma warning(disable: 4251)
#endif

namespace sdf
{
  class SDFORMAT_VISIBLE Param;

  /// \def ParamPtr
  /// \brief Shared pointer to a Param
  typedef std::shared_ptr<Param> ParamPtr;

  /// \def Param_V
  /// \brief vector of shared pointers to a Param
  typedef std::vector<ParamPtr> Param_V;

  /// \internal
  class ParamPrivate;

  template<class T>
  struct ParamStreamer
  {
    const T &val;
  };

  template<class T> ParamStreamer(T) -> ParamStreamer<T>;

  template<class T>
  std::ostream& operator<<(std::ostream &os, ParamStreamer<T> s)
  {
    os << s.val;
    return os;
  }

  template<class... Ts>
  std::ostream& operator<<(std::ostream& os,
                           ParamStreamer<std::variant<Ts...>> sv)
  {
    std::visit([&os](const auto &v)
      {
        os << ParamStreamer{v};
      }, sv.val);
    return os;
  }

  /// \class Param Param.hh sdf/sdf.hh
  /// \brief A parameter class
  class SDFORMAT_VISIBLE Param
  {
    /// \brief Constructor.
    /// \param[in] _key Key for the parameter.
    /// \param[in] _typeName String name for the value type (double,
    /// int,...).
    /// \param[in] _default Default value.
    /// \param[in] _required True if the parameter is required to be set.
    /// \param[in] _description Description of the parameter.
    /// \throws sdf::AssertionInternalError if an invalid type is given.
    public: Param(const std::string &_key, const std::string &_typeName,
                  const std::string &_default, bool _required,
                  const std::string &_description = "");

    /// \brief Destructor
    public: virtual ~Param();

    /// \brief Get the value as a string.
    /// \return String containing the value of the parameter.
    public: std::string GetAsString() const;

    /// \brief Get the default value as a string.
    /// \return String containing the default value of the parameter.
    public: std::string GetDefaultAsString() const;

    /// \brief Set the parameter value from a string.
    /// \param[in] _value New value for the parameter in string form.
    public: bool SetFromString(const std::string &_value);

    /// \brief Reset the parameter to the default value.
    public: void Reset();

    /// \brief Get the key value.
    /// \return The key.
    public: const std::string &GetKey() const;

    /// \brief Return true if the param is a particular type
    /// \return True if the type held by this Param matches the Type
    /// template parameter.
    public: template<typename Type>
            bool IsType() const;

    /// \brief Get the type name value.
    /// \return The type name.
    public: const std::string &GetTypeName() const;

    /// \brief Return whether the parameter is required.
    /// \return True if the parameter is required.
    public: bool GetRequired() const;

    /// \brief Return true if the parameter has been set.
    /// \return True if the parameter has been set.
    public: bool GetSet() const;

    /// \brief Clone the parameter.
    /// \return A new parameter that is the clone of this.
    public: ParamPtr Clone() const;

    /// \brief Set the update function. The updateFunc will be used to
    /// set the parameter's value when Param::Update is called.
    /// \param[in] _updateFunc Function pointer to an update function.
    public: template<typename T>
            void SetUpdateFunc(T _updateFunc);

    /// \brief Set the parameter's value using the updateFunc.
    /// \sa Param::SetUpdateFunc
    public: void Update();

    /// \brief Set the parameter's value.
    ///
    /// The passed in value value must have an input and output stream operator.
    /// \param[in] _value The value to set the parameter to.
    /// \return True if the value was successfully set.
    public: template<typename T>
            bool Set(const T &_value);

    /// \brief Get the value of the parameter as a std::any.
    /// \param[out] _anyVal The std::any object to set.
    /// \return True if successfully fetched _anyVal, false otherwise.
    public: bool GetAny(std::any &_anyVal) const;

    /// \brief Get the value of the parameter.
    /// \param[out] _value The value of the parameter.
    /// \return True if parameter was successfully cast to the value type
    /// passed in.
    public: template<typename T>
            bool Get(T &_value) const;

    /// \brief Get the default value of the parameter.
    /// \param[out] _value The default value of the parameter.
    /// \return True if parameter was successfully cast to the value type
    /// passed in.
    public: template<typename T>
            bool GetDefault(T &_value) const;

    /// \brief Equal operator. Set's the value and default value from the
    /// provided Param.
    /// \param[in] _param The parameter to set values from.
    /// \return *This
    public: Param &operator=(const Param &_param);

    /// \brief Set the description of the parameter.
    /// \param[in] _desc New description for the parameter.
    public: void SetDescription(const std::string &_desc);

    /// \brief Get the description of the parameter.
    /// \return The description of the parameter.
    public: std::string GetDescription() const;

    /// \brief Ostream operator. Outputs the parameter's value.
    /// \param[in] _out Output stream.
    /// \param[in] _p The parameter to output.
    /// \return The output stream.
    public: friend std::ostream &operator<<(std::ostream &_out,
                                            const Param &_p)
    {
      _out << _p.GetAsString();
      return _out;
    }

    /// \brief Private method to set the Element from a passed-in string.
    /// \param[in] _value Value to set the parameter to.
    private: bool ValueFromString(const std::string &_value);

    /// \brief Private data
    private: std::unique_ptr<ParamPrivate> dataPtr;
  };

  /// \internal
  /// \brief Private data for the param class
  class ParamPrivate
  {
    /// \brief Key value
    public: std::string key;

    /// \brief True if the parameter is required.
    public: bool required;

    /// \brief True if the parameter is set.
    public: bool set;

    //// \brief Name of the type.
    public: std::string typeName;

    /// \brief Description of the parameter.
    public: std::string description;

    /// \brief Update function pointer.
    public: std::function<std::any ()> updateFunc;

    /// \def ParamVariant
    /// \brief Variant type def.
    public: typedef std::variant<bool, char, std::string, int, std::uint64_t,
                                   unsigned int, double, float, sdf::Time,
                                   ignition::math::Angle,
                                   ignition::math::Color,
                                   ignition::math::Vector2i,
                                   ignition::math::Vector2d,
                                   ignition::math::Vector3d,
                                   ignition::math::Quaterniond,
                                   ignition::math::Pose3d> ParamVariant;

    /// \brief This parameter's value
    public: ParamVariant value;

    /// \brief This parameter's default value
    public: ParamVariant defaultValue;
  };

  ///////////////////////////////////////////////
  template<typename T>
  void Param::SetUpdateFunc(T _updateFunc)
  {
    this->dataPtr->updateFunc = _updateFunc;
  }

  ///////////////////////////////////////////////
  template<typename T>
  bool Param::Set(const T &_value)
  {
    try
    {
      std::stringstream ss;
      ss << _value;
      return this->SetFromString(ss.str());
    }
    catch(...)
    {
      sdferr << "Unable to set parameter["
             << this->dataPtr->key << "]."
             << "Type used must have a stream input and output operator,"
             << "which allows proper functioning of Param.\n";
      return false;
    }
  }

  ///////////////////////////////////////////////
  template<typename T>
  bool Param::Get(T &_value) const
  {
    try
    {
      if (typeid(T) == typeid(bool) && this->dataPtr->typeName == "string")
      {
<<<<<<< HEAD
        std::string strValue = std::get<std::string>(this->dataPtr->value);
        std::transform(strValue.begin(), strValue.end(),
                       strValue.begin(), ::tolower);
=======
        std::stringstream ss;
        ss << this->dataPtr->value;

        std::string strValue;

        ss >> strValue;
        std::transform(strValue.begin(), strValue.end(), strValue.begin(),
            [](unsigned char c)
            {
              return static_cast<unsigned char>(std::tolower(c));
            });
>>>>>>> f68558d6

        std::stringstream tmp;
        if (strValue == "true" || strValue  == "1")
        {
          tmp << "1";
        }
        else
        {
          tmp << "0";
        }
        tmp >> _value;
      }
      else
      {
        T *value = std::get_if<T>(&this->dataPtr->value);
        if (value)
          _value = *value;
        else
        {
          std::stringstream ss;
          ss << ParamStreamer{this->dataPtr->value};
          ss >> _value;
        }
      }
    }
    catch(...)
    {
      sdferr << "Unable to convert parameter["
             << this->dataPtr->key << "] "
             << "whose type is["
             << this->dataPtr->typeName << "], to "
             << "type[" << typeid(T).name() << "]\n";
      return false;
    }
    return true;
  }

  ///////////////////////////////////////////////
  template<typename T>
  bool Param::GetDefault(T &_value) const
  {
    std::stringstream ss;

    try
    {
      ss << ParamStreamer{this->dataPtr->defaultValue};
      ss >> _value;
    }
    catch(...)
    {
      sdferr << "Unable to convert parameter["
             << this->dataPtr->key << "] "
             << "whose type is["
             << this->dataPtr->typeName << "], to "
             << "type[" << typeid(T).name() << "]\n";
      return false;
    }

    return true;
  }

  ///////////////////////////////////////////////
  template<typename Type>
  bool Param::IsType() const
  {
    return std::holds_alternative<Type>(this->dataPtr->value);
  }
}

#ifdef _WIN32
#pragma warning(pop)
#endif

#endif<|MERGE_RESOLUTION|>--- conflicted
+++ resolved
@@ -290,23 +290,12 @@
     {
       if (typeid(T) == typeid(bool) && this->dataPtr->typeName == "string")
       {
-<<<<<<< HEAD
         std::string strValue = std::get<std::string>(this->dataPtr->value);
-        std::transform(strValue.begin(), strValue.end(),
-                       strValue.begin(), ::tolower);
-=======
-        std::stringstream ss;
-        ss << this->dataPtr->value;
-
-        std::string strValue;
-
-        ss >> strValue;
         std::transform(strValue.begin(), strValue.end(), strValue.begin(),
             [](unsigned char c)
             {
               return static_cast<unsigned char>(std::tolower(c));
             });
->>>>>>> f68558d6
 
         std::stringstream tmp;
         if (strValue == "true" || strValue  == "1")
