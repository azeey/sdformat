/*
 * Copyright 2012 Open Source Robotics Foundation
 *
 * Licensed under the Apache License, Version 2.0 (the "License");
 * you may not use this file except in compliance with the License.
 * You may obtain a copy of the License at
 *
 *     http://www.apache.org/licenses/LICENSE-2.0
 *
 * Unless required by applicable law or agreed to in writing, software
 * distributed under the License is distributed on an "AS IS" BASIS,
 * WITHOUT WARRANTIES OR CONDITIONS OF ANY KIND, either express or implied.
 * See the License for the specific language governing permissions and
 * limitations under the License.
 *
*/

#ifndef _SDF_PARAM_HH_
#define _SDF_PARAM_HH_

// See: https://bugreports.qt-project.org/browse/QTBUG-22829
#ifndef Q_MOC_RUN
  #include <boost/lexical_cast.hpp>
  #include <boost/any.hpp>
  #include <boost/variant.hpp>
<<<<<<< HEAD
=======
  #include <boost/function.hpp>
  #include <boost/version.hpp>
>>>>>>> 46c85aa5
#endif

#include <memory>
#include <functional>
#include <algorithm>
#include <typeinfo>
#include <string>
#include <vector>
#include <ignition/math.hh>

#include "sdf/Console.hh"
#include "sdf/system_util.hh"

/// \todo Remove this diagnositic push/pop in version 5
#ifndef _WIN32
#pragma GCC diagnostic push
#pragma GCC diagnostic ignored "-Wdeprecated-declarations"
#endif
#include "sdf/Types.hh"
#ifndef _WIN32
#pragma GCC diagnostic pop
#endif

namespace sdf
{
  class SDFORMAT_VISIBLE Param;

  /// \def ParamPtr
  /// \brief Shared pointer to a Param
  typedef std::shared_ptr<Param> ParamPtr;

  /// \def Param_V
  /// \brief vector of shared pointers to a Param
  typedef std::vector<ParamPtr> Param_V;

  /// \internal
  class ParamPrivate;

  /// \class Param Param.hh sdf/sdf.hh
  /// \brief A parameter class
  class SDFORMAT_VISIBLE Param
  {
    /// \brief Constructor.
    /// \param[in] _key Key for the parameter.
    /// \param[in] _typeName String name for the value type (double,
    /// int,...).
    /// \param[in] _default Default value.
    /// \param[in] _required True if the parameter is required to be set.
    /// \param[in] _description Description of the parameter.
    public: Param(const std::string &_key, const std::string &_typeName,
                  const std::string &_default, bool _required,
                  const std::string &_description = "");

    /// \brief Destructor
    public: virtual ~Param();

    /// \brief Get the value as a string.
    /// \return String containing the value of the parameter.
    public: std::string GetAsString() const;

    /// \brief Get the default value as a string.
    /// \return String containing the default value of the parameter.
    public: std::string GetDefaultAsString() const;

    /// \brief Set the parameter value from a string.
    /// \param[in] _value New value for the parameter in string form.
    public: bool SetFromString(const std::string &_value);

    /// \brief Reset the parameter to the default value.
    public: void Reset();

    /// \brief Get the key value.
    /// \return The key.
    public: const std::string &GetKey() const;

    /// \brief Get the type of the value stored.
    /// \return The std::type_info.
    /// \deprecated GetType is unstable. Use IsType().
    /// \sa IsType
    public: const std::type_info &GetType() const SDF_DEPRECATED(4.0);

    /// \brief Return true if the param is a particular type
    /// \return True if the type held by this Param matches the Type
    /// template parameter.
    public: template<typename Type>
            bool IsType() const;

    /// \brief Get the type name value.
    /// \return The type name.
    public: const std::string &GetTypeName() const;

    /// \brief Return whether the parameter is required.
    /// \return True if the parameter is required.
    public: bool GetRequired() const;

    /// \brief Return true if the parameter has been set.
    /// \return True if the parameter has been set.
    public: bool GetSet() const;

    /// \brief Clone the parameter.
    /// \return A new parameter that is the clone of this.
    public: ParamPtr Clone() const;

    /// \brief Set the update function. The updateFunc will be used to
    /// set the parameter's value when Param::Update is called.
    /// \param[in] _updateFunc Function pointer to an update function.
    public: template<typename T>
            void SetUpdateFunc(T _updateFunc);

    /// \brief Set the parameter's value using the updateFunc.
    /// \sa Param::SetUpdateFunc
    public: void Update();

    /// \brief Set the parameter's value.
    ///
    /// The passed in value must conform to the boost::lexical_cast spec.
    /// This means the value must have an input and output stream operator.
    /// \param[in] _value The value to set the parameter to.
    /// \return True if the value was successfully set.
    public: template<typename T>
            bool Set(const T &_value);

    /// \brief Get the value of the parameter as a boost::any.
    /// \param[out] _anyVal The boost::any object to set.
    /// \return True if successfully set _anyVal, false otherwise.
    public: bool GetAny(boost::any &_anyVal) const;

    /// \brief Get the value of the parameter.
    /// \param[out] _value The value of the parameter.
    /// \return True if parameter was successfully cast to the value type
    /// passed in.
    public: template<typename T>
            bool Get(T &_value) const;

    /// \brief Get the default value of the parameter.
    /// \param[out] _value The default value of the parameter.
    /// \return True if parameter was successfully cast to the value type
    /// passed in.
    public: template<typename T>
            bool GetDefault(T &_value) const;

    /// \brief Equal operator. Set's the value and default value from the
    /// provided Param.
    /// \param[in] _param The parameter to set values from.
    /// \return *This
    public: Param &operator=(const Param &_param);

    /// \brief Set the description of the parameter.
    /// \param[in] _desc New description for the parameter.
    public: void SetDescription(const std::string &_desc);

    /// \brief Get the description of the parameter.
    /// \return The description of the parameter.
    public: std::string GetDescription() const;

    /// \brief Ostream operator. Outputs the parameter's value.
    /// \param[in] _out Output stream.
    /// \param[in] _p The parameter to output.
    /// \return The output stream.
    public: friend std::ostream &operator<<(std::ostream &_out,
                                             const Param &_p)
            {
              _out << _p.GetAsString();
              return _out;
            }

    /// \brief Initialize the value. This is called from the constructor.
    /// \param[in] _value Value to set the parameter to.
    private: template<typename T>
             void Init(const std::string &_value);

    /// \brief Private data
    private: ParamPrivate *dataPtr;
  };

  /// \internal
  /// \brief Private data for the param class
  class ParamPrivate
  {
    /// \brief Key value
    public: std::string key;

    /// \brief True if the parameter is required.
    public: bool required;

    /// \brief True if the parameter is set.
    public: bool set;

    //// \brief Name of the type.
    public: std::string typeName;

    /// \brief Description of the parameter.
    public: std::string description;

    /// \brief Update function pointer.
    public: std::function<boost::any ()> updateFunc;

/// \todo Remove this diagnositic push/pop in version 5
#ifndef _WIN32
#pragma GCC diagnostic push
#pragma GCC diagnostic ignored "-Wdeprecated-declarations"
#endif
    /// \def ParamVariant
    /// \briead Variant type def.
    public: typedef boost::variant<bool, char, std::string, int, uint64_t,
               unsigned int, double, float, sdf::Time, sdf::Color,
               sdf::Vector3, sdf::Vector2i, sdf::Vector2d,
               sdf::Quaternion, sdf::Pose,
               ignition::math::Vector3d, ignition::math::Vector2i,
               ignition::math::Vector2d, ignition::math::Quaterniond,
               ignition::math::Pose3d> ParamVariant;
#ifndef _WIN32
#pragma GCC diagnostic pop
#endif

    /// \brief This parameter's value
    public: ParamVariant value;

    /// \brief This parameter's default value
    public: ParamVariant defaultValue;
  };

  ///////////////////////////////////////////////
  template<typename T>
  void Param::SetUpdateFunc(T _updateFunc)
  {
    this->dataPtr->updateFunc = _updateFunc;
  }

  ///////////////////////////////////////////////
  template<typename T>
  bool Param::Set(const T &_value)
  {
    try
    {
      this->SetFromString(boost::lexical_cast<std::string>(_value));
    }
    catch(...)
    {
      sdferr << "Unable to set parameter["
             << this->dataPtr->key << "]."
             << "Type type used must have a stream input and output"
             << "operator, which allow boost::lexical_cast to"
             << "function properly.\n";
      return false;
    }
    return true;
  }

  ///////////////////////////////////////////////
  template<typename T>
  bool Param::Get(T &_value) const
  {
    try
    {
      if (typeid(T) == typeid(bool) &&
          this->dataPtr->typeName == "string")
      {
        std::string strValue =
          boost::lexical_cast<std::string>(this->dataPtr->value);
        if (strValue == "true" || strValue  == "1")
          _value = boost::lexical_cast<T>("1");
        else
          _value = boost::lexical_cast<T>("0");
      }
      else if (typeid(T) == this->dataPtr->value.type())
      {
#if BOOST_VERSION < 105800
         _value = boost::get<T>(this->dataPtr->value);
#else
         _value = boost::relaxed_get<T>(this->dataPtr->value);
#endif
      }
      else
      {
        _value = boost::lexical_cast<T>(this->dataPtr->value);
      }
    }
    catch(...)
    {
      sdferr << "Unable to convert parameter["
             << this->dataPtr->key << "] "
             << "whose type is["
             << this->dataPtr->typeName << "], to "
             << "type[" << typeid(T).name() << "]\n";
      return false;
    }
    return true;
  }

  ///////////////////////////////////////////////
  template<typename T>
  bool Param::GetDefault(T &_value) const
  {
    try
    {
      _value = boost::lexical_cast<T>(this->dataPtr->defaultValue);
    }
    catch(...)
    {
      sdferr << "Unable to convert parameter["
             << this->dataPtr->key << "] "
             << "whose type is["
             << this->dataPtr->typeName << "], to "
             << "type[" << typeid(T).name() << "]\n";
      return false;
    }
    return true;
  }

  ///////////////////////////////////////////////
  template<typename T>
  void Param::Init(const std::string &_value)
  {
    try
    {
      this->dataPtr->value = boost::lexical_cast<T>(_value);
    }
    catch(...)
    {
      if (this->dataPtr->typeName == "bool")
      {
        std::string strValue = _value;
        std::transform(strValue.begin(), strValue.end(),
                       strValue.begin(), ::tolower);
        if (strValue == "true" || strValue == "1")
          this->dataPtr->value = true;
        else
          this->dataPtr->value = false;
      }
      else
      {
        sdferr << "Unable to init parameter value from string["
               << _value << "]\n";
      }
    }

    this->dataPtr->defaultValue = this->dataPtr->value;
    this->dataPtr->set = false;
  }

  ///////////////////////////////////////////////
  template<typename Type>
  bool Param::IsType() const
  {
    return this->dataPtr->value.type() == typeid(Type);
  }
}
#endif<|MERGE_RESOLUTION|>--- conflicted
+++ resolved
@@ -23,11 +23,7 @@
   #include <boost/lexical_cast.hpp>
   #include <boost/any.hpp>
   #include <boost/variant.hpp>
-<<<<<<< HEAD
-=======
-  #include <boost/function.hpp>
   #include <boost/version.hpp>
->>>>>>> 46c85aa5
 #endif
 
 #include <memory>
