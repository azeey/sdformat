--- conflicted
+++ resolved
@@ -55,11 +55,7 @@
   typedef std::shared_ptr<Param> ParamPtr;
 
   /// \def Param_V
-<<<<<<< HEAD
-  /// \brief vector of boost shared_ptrs to a Param
-=======
   /// \brief vector of shared pointers to a Param
->>>>>>> fedfd08c
   typedef std::vector<ParamPtr> Param_V;
 
   /// \internal
