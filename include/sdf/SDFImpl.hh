--- conflicted
+++ resolved
@@ -18,10 +18,7 @@
 #define _SDFIMPL_HH_
 
 #include <string>
-<<<<<<< HEAD
-=======
 #include <boost/shared_ptr.hpp>
->>>>>>> 164226f0
 
 #include "sdf/Types.hh"
 #include "sdf/Param.hh"
@@ -38,10 +35,6 @@
   /// \brief boost shared pointer to SDF
   typedef boost::shared_ptr<SDF> SDFPtr;
 
-<<<<<<< HEAD
-
-=======
->>>>>>> 164226f0
   /// \addtogroup sdf
   /// \{
 
@@ -70,11 +63,6 @@
   SDFORMAT_VISIBLE
   void setFindCallback(boost::function<std::string (const std::string &)> _cb);
 
-<<<<<<< HEAD
-  class SDFPrivate;
-
-=======
->>>>>>> 164226f0
   /// \brief Base SDF class
   class SDFORMAT_VISIBLE SDF
   {
@@ -103,14 +91,6 @@
     /// \return The version as a string
     public: static std::string Version();
 
-<<<<<<< HEAD
-    /// \brief Get the version
-    /// \return The version as a string
-    public: static void Version(const std::string &_version);
-
-    /// \brief Data pointer
-    private: SDFPrivate *dataPtr;
-=======
     /// \brief Set the version string
     /// \param[in] _version SDF version string.
     public: static void Version(const std::string &_version);
@@ -134,16 +114,7 @@
 #ifdef _MSC_VER
 #pragma warning(pop)
 #endif
->>>>>>> 164226f0
   };
   /// \}
-
-  /// \internal
-  /// \brief Private data for SDF
-  class SDFPrivate
-  {
-    /// \brief Root pointer
-    public: ElementPtr root;
-  };
 }
 #endif