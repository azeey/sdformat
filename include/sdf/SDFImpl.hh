--- conflicted
+++ resolved
@@ -80,14 +80,11 @@
                        bool _useCallback = false);
 
   /// \brief Find the absolute path of a file.
-<<<<<<< HEAD
-=======
   ///
   /// This overload uses the URI path map and and the callback function
   /// configured in the input ParserConfig object instead of their global
   /// counterparts.
   ///
->>>>>>> ed20a748
   /// \param[in] _filename Name of the file to find.
   /// \param[in] _searchLocalPath True to search for the file in the current
   /// working directory.
