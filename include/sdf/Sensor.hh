--- conflicted
+++ resolved
@@ -192,19 +192,6 @@
     /// \param[in] _frame The name of the pose relative-to frame.
     public: void SetPoseRelativeTo(const std::string &_frame);
 
-<<<<<<< HEAD
-    /// \brief Get the name of the coordinate frame relative to which this
-    /// object's pose is expressed. An empty value indicates that the frame is
-    /// relative to the parent link/joint coordinate frame.
-    /// \return The name of the pose relative-to frame.
-    public: const std::string &PoseRelativeTo() const;
-
-    /// \brief Set the name of the coordinate frame relative to which this
-    /// object's pose is expressed. An empty value indicates that the frame is
-    /// relative to the parent link/joint coordinate frame.
-    /// \param[in] _frame The name of the pose relative-to frame.
-    public: void SetPoseRelativeTo(const std::string &_frame);
-=======
     /// \brief Get the name of the coordinate frame in which this sensor's
     /// pose is expressed. A empty value indicates that the frame is the
     /// global/world coordinate frame.
@@ -220,7 +207,6 @@
     /// \deprecated See SetPoseRelativeTo.
     public: void SetPoseFrame(const std::string &_frame)
         SDF_DEPRECATED(9.0);
->>>>>>> 9a706ebb
 
     /// \brief Get a pointer to the SDF element that was used during
     /// load.
