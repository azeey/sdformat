/*
 * Copyright 2011 Nate Koenig
 *
 * Licensed under the Apache License, Version 2.0 (the "License");
 * you may not use this file except in compliance with the License.
 * You may obtain a copy of the License at
 *
 *     http://www.apache.org/licenses/LICENSE-2.0
 *
 * Unless required by applicable law or agreed to in writing, software
 * distributed under the License is distributed on an "AS IS" BASIS,
 * WITHOUT WARRANTIES OR CONDITIONS OF ANY KIND, either express or implied.
 * See the License for the specific language governing permissions and
 * limitations under the License.
 *
*/

#ifndef _SDF_TYPES_HH_
#define _SDF_TYPES_HH_

#include <algorithm>
#include <cmath>
#include <cstdint>
#include <sstream>
#include <string>
#include <vector>

#include "sdf/system_util.hh"

#if defined(__GNUC__)
#define SDF_DEPRECATED(version) __attribute__((deprecated))
#define SDF_FORCEINLINE __attribute__((always_inline))
#elif defined(MSVC)
#define SDF_DEPRECATED(version)
#define SDF_FORCEINLINE __forceinline
#else
#define SDF_DEPRECATED(version)
#define SDF_FORCEINLINE
#endif

namespace sdf
{
  /// \brief Split a string using the delimiter in splitter.
  /// \param[in] str       The string to split.
  /// \param[in] splitter  The delimiter to use.
  /// \return A vector of strings containing the split tokens.
  SDFORMAT_VISIBLE
  std::vector<std::string> split(const std::string &_str,
                                 const std::string &_splitter);

  /// \brief Trim leading and trailing whitespace from a string.
<<<<<<< HEAD
  /// \param[in] in  The string to trim.
  /// \return A string containing the trimmed value.
  SDFORMAT_VISIBLE
  std::string trim(const char *in);
=======
  /// \param[in] _in The string to trim.
  /// \return A string containing the trimmed value.
  SDFORMAT_VISIBLE
  std::string trim(const char *_in);
>>>>>>> f730616f

  /// \brief check if two values are equal, within a tolerance
  /// \param[in] _a the first value
  /// \param[in] _b the second value
  /// \param[in] _epsilon the tolerance
  template<typename T>
  inline bool equal(const T &_a, const T &_b,
                    const T &_epsilon = 1e-6f)
  {
    return std::fabs(_a - _b) <= _epsilon;
  }

  /// \brief Defines a color
  class SDFORMAT_VISIBLE Color
  {
    /// \brief Constructor
    /// \param[in] _r Red value (range 0 to 1)
    /// \param[in] _g Green value (range 0 to 1
    /// \param[in] _b Blue value (range 0 to 1
    /// \param[in] _a Alpha value (0=transparent, 1=opaque)
    public: Color(float _r = 0.0f, float _g = 0.0f,
                  float _b = 0.0f, float _a = 1.0f)
            : r(_r), g(_g), b(_b), a(_a) {}

    /// \brief Stream insertion operator
    /// \param[in] _out the output stream
    /// \param[in] _pt the color
    /// \return the output stream
    public: friend std::ostream &operator<< (std::ostream &_out,
                                             const Color &_pt)
    {
      _out << _pt.r << " " << _pt.g << " " << _pt.b << " " << _pt.a;
      return _out;
    }

    /// \brief Stream insertion operator
    /// \param[in] _in the input stream
    /// \param[in] _pt
    public: friend std::istream &operator>> (std::istream &_in, Color &_pt)
    {
      // Skip white spaces
      _in.setf(std::ios_base::skipws);
      _in >> _pt.r >> _pt.g >> _pt.b >> _pt.a;
      return _in;
    }

    /// \brief Equality operator
    /// \param[in] _clr The color to check for equality
    /// \return True if the this color equals _clf
    public: bool operator ==(const Color &_clr) const
    {
      return equal(this->r, _clr.r) &&
        equal(this->g, _clr.g) &&
        equal(this->b, _clr.b) &&
        equal(this->a, _clr.a);
    }

    /// \brief Red value
    public: float r;

    /// \brief Green value
    public: float g;

    /// \brief Blue value
    public: float b;

    /// \brief Alpha value
    public: float a;
  };

  /// \brief A Time class, can be used to hold wall- or sim-time.
  /// stored as sec and nano-sec.
  class SDFORMAT_VISIBLE Time
  {
    /// \brief Constructor
    public: Time()
            : sec(0), nsec(0)
    {
    }

    /// \brief Constructor
    /// \param[in] _sec Seconds
    /// \param[in] _nsec Nanoseconds
    public: Time(int32_t _sec, int32_t _nsec)
            : sec(_sec), nsec(_nsec)
    {
    }

    /// \brief Stream insertion operator
    /// \param[in] _out the output stream
    /// \param[in] _time time to write to the stream
    /// \return the output stream
    public: friend std::ostream &operator<<(std::ostream &_out,
                                            const Time &_time)
    {
      _out << _time.sec << " " << _time.nsec;
      return _out;
    }

    /// \brief Stream extraction operator
    /// \param[in] _in the input stream
    /// \param[in] _time time to read from to the stream
    /// \return the input stream
    public: friend std::istream &operator>>(std::istream &_in,
                                            Time &_time)
    {
      // Skip white spaces
      _in.setf(std::ios_base::skipws);
      _in >> _time.sec >> _time.nsec;
      return _in;
    }

    /// \brief Equal to operator.
    /// \param[in] _time the time to compare to.
    /// \return true if values are the same, false otherwise.
    public: bool operator ==(const Time &_time) const
    {
      return this->sec == _time.sec && this->nsec == _time.nsec;
    }

    /// \brief Seconds.
    public: int32_t sec;

    /// \brief Nanoseconds.
    public: int32_t nsec;
  };

  /// \brief A class for inertial information about a link.
  class SDFORMAT_VISIBLE Inertia
  {
    public: double mass;
  };
}
#endif<|MERGE_RESOLUTION|>--- conflicted
+++ resolved
@@ -49,17 +49,10 @@
                                  const std::string &_splitter);
 
   /// \brief Trim leading and trailing whitespace from a string.
-<<<<<<< HEAD
-  /// \param[in] in  The string to trim.
-  /// \return A string containing the trimmed value.
-  SDFORMAT_VISIBLE
-  std::string trim(const char *in);
-=======
   /// \param[in] _in The string to trim.
   /// \return A string containing the trimmed value.
   SDFORMAT_VISIBLE
   std::string trim(const char *_in);
->>>>>>> f730616f
 
   /// \brief check if two values are equal, within a tolerance
   /// \param[in] _a the first value
