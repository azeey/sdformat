--- conflicted
+++ resolved
@@ -62,27 +62,17 @@
   bool initFile(
       const std::string &_filename, const ParserConfig &_config, SDFPtr _sdf);
 
-<<<<<<< HEAD
+  /// \brief Initialize an SDF Element interface using a file
+  /// \param[in] _filename Name of the SDF file
+  /// \param[in] _sdf Pointer to an SDF Element object.
+  /// \return True if successful.
+  SDFORMAT_VISIBLE
+  bool initFile(const std::string &_filename, ElementPtr _sdf);
+
   /// \brief Initialize an SDFElement interface using a file
   /// \param[in] _filename Name of the SDF file
-  /// \param[in] _sdf Pointer to an sdf Element object.
-=======
-  /// \brief Initialize an SDF Element interface using a file
-  /// \param[in] _filename Name of the SDF file
-  /// \param[in] _sdf Pointer to an SDF Element object.
->>>>>>> ed20a748
-  /// \return True if successful.
-  SDFORMAT_VISIBLE
-  bool initFile(const std::string &_filename, ElementPtr _sdf);
-
-  /// \brief Initialize an SDFElement interface using a file
-  /// \param[in] _filename Name of the SDF file
-  /// \param[in] _config Custom parser configuration
-<<<<<<< HEAD
-  /// \param[out] _sdf Pointer to an sdf Element object.
-=======
+  /// \param[in] _config Custom parser configuration
   /// \param[out] _sdf Pointer to an SDF Element object.
->>>>>>> ed20a748
   /// \return True if successful.
   SDFORMAT_VISIBLE
   bool initFile(const std::string &_filename, const ParserConfig &_config,
@@ -102,11 +92,7 @@
   /// \return True if successful.
   SDFORMAT_VISIBLE
   bool initString(
-<<<<<<< HEAD
-      const std::string &_xmlString, SDFPtr _sdf, const ParserConfig &_config);
-=======
       const std::string &_xmlString, const ParserConfig &_config, SDFPtr _sdf);
->>>>>>> ed20a748
 
   /// \brief Populate the SDF values from a file
   ///
@@ -144,11 +130,7 @@
 
   /// \brief Populate the SDF values from a file
   ///
-<<<<<<< HEAD
-  /// This populates the given sdf pointer from a file. If the file is a URDF
-=======
   /// This populates the given SDF pointer from a file. If the file is a URDF
->>>>>>> ed20a748
   /// file it is converted to SDF first. All files are converted to the latest
   /// SDF version
   /// \param[in] _filename Name of the SDF file
@@ -160,11 +142,7 @@
 
   /// \brief Populate the SDF values from a file
   ///
-<<<<<<< HEAD
-  /// This populates the given sdf pointer from a file. If the file is a URDF
-=======
   /// This populates the given SDF pointer from a file. If the file is a URDF
->>>>>>> ed20a748
   /// file it is converted to SDF first. All files are converted to the latest
   /// SDF version
   /// \param[in] _filename Name of the SDF file
@@ -194,11 +172,7 @@
   /// \brief Populate the SDF values from a file without converting to the
   /// latest SDF version
   ///
-<<<<<<< HEAD
-  /// This populates the given sdf pointer from a file. If the file is a URDF
-=======
   /// This populates the given SDF pointer from a file. If the file is a URDF
->>>>>>> ed20a748
   /// file it is converted to SDF first. This function does not convert the
   /// loaded SDF to the latest version. Use this function with care, as it may
   /// prevent loading of DOM objects from this SDF object.
@@ -207,10 +181,7 @@
   /// \param[out] _sdf Pointer to an SDF object.
   /// \param[out] _errors Parsing errors will be appended to this variable.
   /// \return True if successful.
-<<<<<<< HEAD
-=======
-  SDFORMAT_VISIBLE
->>>>>>> ed20a748
+  SDFORMAT_VISIBLE
   bool readFileWithoutConversion(const std::string &_filename,
       const ParserConfig &_config, SDFPtr _sdf, Errors &_errors);
 
@@ -257,23 +228,6 @@
   /// string it is converted to SDF first. All string are converted to the
   /// latest SDF version
   /// \param[in] _xmlString XML string to be parsed.
-<<<<<<< HEAD
-  /// \param[in] _config Custom parser configuration
-  /// \param[out] _sdf Pointer to an SDF object.
-  /// \param[out] _errors Parsing errors will be appended to this variable.
-  /// \return True if successful.
-  SDFORMAT_VISIBLE
-  bool readString(const std::string &_xmlString, const ParserConfig &_config,
-      SDFPtr _sdf, Errors &_errors);
-
-  /// \brief Populate the SDF values from a string
-  ///
-  /// This populates the sdf pointer from a string. If the string is a URDF
-  /// string it is converted to SDF first. All string are converted to the
-  /// latest SDF version
-  /// \param[in] _xmlString XML string to be parsed.
-=======
->>>>>>> ed20a748
   /// \param[out] _sdf Pointer to an SDF object.
   /// \return True if successful.
   SDFORMAT_VISIBLE
@@ -285,11 +239,7 @@
   /// string it is converted to SDF first. All strings are converted to the
   /// latest SDF version
   /// \param[in] _xmlString XML string to be parsed.
-<<<<<<< HEAD
-  /// \param[out] _sdf Pointer to an sdf Element object.
-=======
   /// \param[out] _sdf Pointer to an SDF Element object.
->>>>>>> ed20a748
   /// \param[out] _errors Parsing errors will be appended to this variable.
   /// \return True if successful.
   SDFORMAT_VISIBLE
@@ -298,20 +248,12 @@
 
   /// \brief Populate the SDF values from a string
   ///
-<<<<<<< HEAD
-  /// This populates the sdf pointer from a string. If the string is a URDF
-=======
-  /// This populates the SDF pointer from a string. If the string is a URDF
->>>>>>> ed20a748
+  /// This populates the SDF pointer from a string. If the string is a URDF
   /// string it is converted to SDF first. All strings are converted to the
   /// latest SDF version
   /// \param[in] _xmlString XML string to be parsed.
   /// \param[in] _config Custom parser configuration
-<<<<<<< HEAD
-  /// \param[out] _sdf Pointer to an sdf Element object.
-=======
   /// \param[out] _sdf Pointer to an SDF Element object.
->>>>>>> ed20a748
   /// \param[out] _errors Parsing errors will be appended to this variable.
   /// \return True if successful.
   SDFORMAT_VISIBLE
@@ -349,19 +291,11 @@
 
   /// \brief Populate the SDF values from a string
   ///
-<<<<<<< HEAD
-  /// This populates the sdf pointer from a string. If the string is a URDF
+  /// This populates the SDF pointer from a string. If the string is a URDF
   /// string it is converted to SDF first. All strings are converted to the
   /// latest SDF version
   /// \param[in] _xmlString XML string to be parsed.
-  /// \param[in] _sdf Pointer to an sdf Element object.
-=======
-  /// This populates the SDF pointer from a string. If the string is a URDF
-  /// string it is converted to SDF first. All strings are converted to the
-  /// latest SDF version
-  /// \param[in] _xmlString XML string to be parsed.
   /// \param[in] _sdf Pointer to an SDF Element object.
->>>>>>> ed20a748
   /// \return True if successful.
   SDFORMAT_VISIBLE
   bool readString(const std::string &_xmlString, ElementPtr _sdf);
