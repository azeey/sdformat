<element name="surface" required="0">
  <description>The surface parameters</description>
  <element name="bounce" required="0">
    <description></description>
    <element name="restitution_coefficient" type="double" default="0" min="0.0" max="1.0" required="0">
      <description>Bounciness coefficient of restitution, from [0...1], where 0=no bounciness.</description>
    </element>
    <element name="threshold" type="double" default="100000" required="0">
      <description>Bounce capture velocity, below which effective coefficient of restitution is 0.</description>
    </element>
  </element> <!-- End Bounce -->

  <element name="friction" required="0">
    <description></description>

    <element name="torsional" required="0">
      <description>Parameters for torsional friction</description>
      <element name="coefficient" type="double" default="1.0" min="0.0" required="0">
        <description>Torsional friction coefficient in the range of [0..1].</description>
      </element>
      <element name="use_patch_radius" type="bool" default="1" required="0">
<<<<<<< HEAD
        <description>By default, torsional friction is calculated using the "patch_radius", which is sqrt(R*d), where "R" is the radius of the collision surface at the contact point (surface_radius) and "d" is the contact depth. If this flag is set to false, surface_radius and contact depth will be used instead of patch radius.</description>
      </element>
      <element name="patch_radius" type="double" default="0" min="0.0" required="0">
        <description>Radius of contact patch surface, used for torsional friction.</description>
      </element>
      <element name="surface_radius" type="double" default="Inf" min="0.0" required="0">
        <description>Surface radius on the point of contact, used for torsional friction.</description>
=======
        <description>
          If this flag is true,
          torsional friction is calculated using the "patch_radius" parameter.
          If this flag is set to false,
          "surface_radius" (R) and contact depth (d)
          are used to compute the patch radius as sqrt(R*d).
        </description>
      </element>
      <element name="patch_radius" type="double" default="0" min="0.0" required="0">
        <description>Radius of contact patch surface.</description>
      </element>
      <element name="surface_radius" type="double" default="Inf" min="0.0" required="0">
        <description>Surface radius on the point of contact.</description>
>>>>>>> fa40d6f7
      </element>
      <element name="ode" required="0">
        <description>Torsional friction parameters for ODE</description>
        <element name="slip" type="double" default="0.0" required="0">
          <description>Force dependent slip for torsional friction, between the range of [0..1].</description>
        </element>
      </element> <!-- End ODE -->
    </element> <!-- End torsional -->

    <element name="ode" required="0">
      <description>ODE friction parameters</description>
      <element name="mu" type="double" default="1" min="0.0" required="0">
        <description>Coefficient of friction in the range of [0..1].</description>
      </element>
      <element name="mu2" type="double" default="1" min="0.0" required="0">
        <description>Second coefficient of friction in the range of [0..1]</description>
      </element>
      <element name="fdir1" type="vector3" default="0 0 0" required="0">
        <description>3-tuple specifying direction of mu1 in the collision local reference frame.</description>
      </element>
      <element name="slip1" type="double" default="0.0" required="0">
        <description>Force dependent slip direction 1 in collision local frame, between the range of [0..1].</description>
      </element>
      <element name="slip2" type="double" default="0.0" required="0">
        <description>Force dependent slip direction 2 in collision local frame, between the range of [0..1].</description>
      </element>
    </element> <!-- End ODE -->
    <element name="bullet" required="0">
      <element name="friction" type="double" default="1" min="0.0" required="0">
        <description>Coefficient of friction in the range of [0..1].</description>
      </element>
      <element name="friction2" type="double" default="1" min="0.0" required="0">
        <description>Coefficient of friction in the range of [0..1].</description>
      </element>
      <element name="fdir1" type="vector3" default="0 0 0" required="0">
        <description>3-tuple specifying direction of mu1 in the collision local reference frame.</description>
      </element>
      <element name="rolling_friction" type="double" default="1" required="0">
        <description> coefficient of friction in the range of [0..1]</description>
      </element>
    </element> <!-- End Bullet -->
  </element> <!-- End Friction -->

  <element name="contact" required="0">
    <description></description>
    <element name="collide_without_contact" type="bool" default="0" required="0">
      <description>Flag to disable contact force generation, while still allowing collision checks and contact visualization to occur.</description>
    </element>
    <element name="collide_without_contact_bitmask" type="unsigned int" default="1" required="0">
      <description>Bitmask for collision filtering when collide_without_contact is on </description>
    </element>

    <element name="collide_bitmask" type="unsigned int" default="65535" required="0">
      <description>Bitmask for collision filtering. This will override collide_without_contact</description>
    </element>

    <element name="ode" required="0">
      <description>ODE contact parameters</description>
      <element name="soft_cfm" type="double" default="0" required="0">
        <description>Soft constraint force mixing.</description>
      </element>
      <element name="soft_erp" type="double" default="0.2" required="0">
        <description>Soft error reduction parameter</description>
      </element>
      <element name="elastic_modulus" type="double" default="0" required="0">
        <description>Young's Modulus in SI derived unit Pascal. Defaults to zero, contact using elastic modulus is disabled.</description>
      </element>
      <element name="elastic_modulus_reference_length" type="double" default="0" required="0">
        <description>Reference length fo Young's Modulus.</description>
      </element>
      <element name="kp" type="double" default="1000000000000.0" required="0">
        <description>dynamically "stiffness"-equivalent coefficient for contact joints</description>
      </element>
      <element name="kd" type="double" default="1.0" required="0">
        <description>dynamically "damping"-equivalent coefficient for contact joints</description>
      </element>
      <element name="max_vel" type="double" default="0.01" required="0">
        <description>maximum contact correction velocity truncation term.</description>
      </element>
      <element name="min_depth" type="double" default="0" required="0">
        <description>minimum allowable depth before contact correction impulse is applied</description>
      </element>
    </element> <!-- End ODE -->
    <element name="bullet" required="0">
      <description>Bullet contact parameters</description>
      <element name="soft_cfm" type="double" default="0" required="0">
        <description>Soft constraint force mixing.</description>
      </element>
      <element name="soft_erp" type="double" default="0.2" required="0">
        <description>Soft error reduction parameter</description>
      </element>
      <element name="kp" type="double" default="1000000000000.0" required="0">
        <description>dynamically "stiffness"-equivalent coefficient for contact joints</description>
      </element>
      <element name="kd" type="double" default="1.0" required="0">
        <description>dynamically "damping"-equivalent coefficient for contact joints</description>
      </element>
      <element name="split_impulse" type="bool" default="1" required="1">
        <description>Similar to ODE's max_vel implementation.  See http://bulletphysics.org/mediawiki-1.5.8/index.php/BtContactSolverInfo#Split_Impulse for more information.</description>
      </element>
      <element name="split_impulse_penetration_threshold" type="double" default="-0.01" required="1">
        <description>Similar to ODE's max_vel implementation.  See http://bulletphysics.org/mediawiki-1.5.8/index.php/BtContactSolverInfo#Split_Impulse for more information.</description>
      </element>
    </element> <!-- End Bullet -->
  </element> <!-- End Contact -->

  <!-- for deformable bodies -->
  <element name="soft_contact" required="0">
    <element name="dart" required="0">
      <description>soft contact pamameters based on paper:
             http://www.cc.gatech.edu/graphics/projects/Sumit/homepage/papers/sigasia11/jain_softcontacts_siga11.pdf
      </description>
      <element name="bone_attachment" type="double" default="100.0" required="1">
        <description>This is variable k_v in the soft contacts paper.  Its unit is N/m.</description>
      </element>
      <element name="stiffness" type="double" default="100.0" required="1">
        <description>This is variable k_e in the soft contacts paper.  Its unit is N/m.</description>
      </element>
      <element name="damping" type="double" default="10.0" required="1">
        <description>Viscous damping of point velocity in body frame.  Its unit is N/m/s.</description>
      </element>
      <element name="flesh_mass_fraction" type="double" default="0.05" required="1">
        <description>Fraction of mass to be distributed among deformable nodes.</description>
      </element>
    </element> <!-- dart -->
  </element> <!-- soft_contact -->

</element> <!-- End Surface --><|MERGE_RESOLUTION|>--- conflicted
+++ resolved
@@ -19,15 +19,6 @@
         <description>Torsional friction coefficient in the range of [0..1].</description>
       </element>
       <element name="use_patch_radius" type="bool" default="1" required="0">
-<<<<<<< HEAD
-        <description>By default, torsional friction is calculated using the "patch_radius", which is sqrt(R*d), where "R" is the radius of the collision surface at the contact point (surface_radius) and "d" is the contact depth. If this flag is set to false, surface_radius and contact depth will be used instead of patch radius.</description>
-      </element>
-      <element name="patch_radius" type="double" default="0" min="0.0" required="0">
-        <description>Radius of contact patch surface, used for torsional friction.</description>
-      </element>
-      <element name="surface_radius" type="double" default="Inf" min="0.0" required="0">
-        <description>Surface radius on the point of contact, used for torsional friction.</description>
-=======
         <description>
           If this flag is true,
           torsional friction is calculated using the "patch_radius" parameter.
@@ -41,7 +32,6 @@
       </element>
       <element name="surface_radius" type="double" default="Inf" min="0.0" required="0">
         <description>Surface radius on the point of contact.</description>
->>>>>>> fa40d6f7
       </element>
       <element name="ode" required="0">
         <description>Torsional friction parameters for ODE</description>
@@ -98,6 +88,17 @@
       <description>Bitmask for collision filtering. This will override collide_without_contact</description>
     </element>
 
+    <element name="elastic_modulus" type="double" default="-1" required="0">
+      <description>
+        Young's Modulus in SI derived unit Pascal.
+        Defaults to -1.  If value is less or equal to zero,
+        contact using elastic modulus is disabled.
+      </description>
+    </element>
+    <element name="elastic_modulus_reference_length" type="double" default="0" required="0">
+      <description>Reference length fo Young's Modulus.</description>
+    </element>
+
     <element name="ode" required="0">
       <description>ODE contact parameters</description>
       <element name="soft_cfm" type="double" default="0" required="0">
@@ -105,12 +106,6 @@
       </element>
       <element name="soft_erp" type="double" default="0.2" required="0">
         <description>Soft error reduction parameter</description>
-      </element>
-      <element name="elastic_modulus" type="double" default="0" required="0">
-        <description>Young's Modulus in SI derived unit Pascal. Defaults to zero, contact using elastic modulus is disabled.</description>
-      </element>
-      <element name="elastic_modulus_reference_length" type="double" default="0" required="0">
-        <description>Reference length fo Young's Modulus.</description>
       </element>
       <element name="kp" type="double" default="1000000000000.0" required="0">
         <description>dynamically "stiffness"-equivalent coefficient for contact joints</description>
