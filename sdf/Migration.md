# Migration Guide for SDFormat Specification
This document contains information about migrating
between different versions of the SDFormat specification.
The SDFormat specification version number is specified in the `version` attribute
of the `sdf` element (1.4, 1.5, 1.6, etc.)
and is distinct from libsdformat library version
(2.3, 3.0, 4.0, etc.).

# Note on backward compatibility
There are `*.convert` files that allow old sdf files to be migrated
forward programmatically.
This document aims to contain similar information to those files
but with improved human-readability.

<<<<<<< HEAD
## SDF protocol 1.6 to 1.7

## SDF protocol 1.5 to 1.6
=======
## SDFormat specification 1.5 to 1.6
>>>>>>> 9a686777

### Additions

1. **heightmap_shape.sdf** `sampling` element
    + description: Samples per heightmap datum.
      For rasterized heightmaps, this indicates the number of samples to take per pixel.
      Using a lower value, e.g. 1, will generally improve the performance
      of the heightmap but lower the heightmap quality.
    + type: unsigned int
    + default: 2
    + required: 0
    + [pull request 293](https://bitbucket.org/osrf/sdformat/pull-requests/293)

1. **link.sdf** `enable_wind` element
    + description: If true, the link is affected by the wind
    + type: bool
    + default: false
    + required: 0
    + [pull request 240](https://bitbucket.org/osrf/sdformat/pull-requests/240)

1. **model.sdf** `enable_wind` element
    + description: If set to true, all links in the model
      will be affected by the wind.
      Can be overriden by the link wind property.
    + type: bool
    + default: false
    + required: 0
    + [pull request 240](https://bitbucket.org/osrf/sdformat/pull-requests/240)

1. **model_state.sdf** `scale` element
    + description: Scale for the 3 dimensions of the model.
    + type: vector3
    + default: "1 1 1"
    + required: 0
    + [pull request 246](https://bitbucket.org/osrf/sdformat/pull-requests/246)

1. **physics.sdf** `friction_model` element
    + description: Name of ODE friction model to use. Valid values include:
        + pyramid_model: (default) friction forces limited in two directions
          in proportion to normal force.
        + box_model: friction forces limited to constant in two directions.
        + cone_model: friction force magnitude limited in proportion to normal force.
          See [gazebo pull request 1522](https://bitbucket.org/osrf/gazebo/pull-request/1522)
          (merged in [gazebo 8c05ad64967c](https://bitbucket.org/osrf/gazebo/commits/8c05ad64967c))
          for the implementation of this feature.
    + type: string
    + default: "pyramid_model"
    + required: 0
    + [pull request 294](https://bitbucket.org/osrf/sdformat/pull-requests/294)

1. **world.sdf** `wind` element
    + description: The wind tag specifies the type and properties of the wind.
    + required: 0
    + [pull request 240](https://bitbucket.org/osrf/sdformat/pull-requests/240)

1. **world.sdf** `wind::linear_velocity` element
    + description: Linear velocity of the wind.
    + type: vector3
    + default: "0 0 0"
    + required: 0
    + [pull request 240](https://bitbucket.org/osrf/sdformat/pull-requests/240)

### Modifications

1. `gravity` and `magnetic_field` elements are moved
    from `physics` to `world`
    + [pull request 247](https://bitbucket.org/osrf/sdformat/pull-requests/247)
    + [gazebo pull request 2090](https://bitbucket.org/osrf/gazebo/pull-requests/2090)

1. A new style for representing the noise properties of an `imu` was implemented
   in [pull request 199](https://bitbucket.org/osrf/sdformat/pull-requests/199)
   for sdf 1.5 and the old style was declared as deprecated.
   The old style has been removed from sdf 1.6 with the conversion script
   updating to the new style.
    + [pull request 199](https://bitbucket.org/osrf/sdformat/pull-requests/199)
    + [pull request 243](https://bitbucket.org/osrf/sdformat/pull-requests/243)
    + [pull request 244](https://bitbucket.org/osrf/sdformat/pull-requests/244)
<|MERGE_RESOLUTION|>--- conflicted
+++ resolved
@@ -12,13 +12,9 @@
 This document aims to contain similar information to those files
 but with improved human-readability.
 
-<<<<<<< HEAD
-## SDF protocol 1.6 to 1.7
+## SDFormat specification 1.6 to 1.7
 
-## SDF protocol 1.5 to 1.6
-=======
 ## SDFormat specification 1.5 to 1.6
->>>>>>> 9a686777
 
 ### Additions
 
