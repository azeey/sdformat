--- conflicted
+++ resolved
@@ -295,18 +295,11 @@
   }
   else
   {
-<<<<<<< HEAD
-    TiXmlElement *childElem;
-    while ((childElem = _elem->FirstChildElement(elementName)))
-    {
-      _elem->RemoveChild(childElem);
-=======
     TiXmlElement *childElem = _elem->FirstChildElement(elementName);
     while (childElem)
     {
       _elem->RemoveChild(childElem);
       childElem = _elem->FirstChildElement(elementName);
->>>>>>> 569de777
     }
   }
 }
