--- conflicted
+++ resolved
@@ -740,7 +740,6 @@
   EXPECT_TRUE(convertedElem != NULL);
 }
 
-<<<<<<< HEAD
 TEST(Converter, NullDoc)
 {
   TiXmlDocument xmlDoc;
@@ -754,8 +753,6 @@
                sdf::AssertionInternalError);
 }
 
-=======
->>>>>>> 14daa32d
 /////////////////////////////////////////////////
 /// Main
 int main(int argc, char **argv)
