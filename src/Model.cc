--- conflicted
+++ resolved
@@ -132,7 +132,14 @@
                      "A model name is required, but the name is not set."});
   }
 
-<<<<<<< HEAD
+  // Check that the model's name is valid
+  if (isReservedName(this->dataPtr->name))
+  {
+    errors.push_back({ErrorCode::RESERVED_NAME,
+                     "The supplied model name [" + this->dataPtr->name +
+                     "] is reserved."});
+  }
+
   // Read the model's canonical_link attribute
   if (_sdf->HasAttribute("canonical_link"))
   {
@@ -141,14 +148,6 @@
     {
       this->dataPtr->canonicalLink = pair.first;
     }
-=======
-  // Check that the model's name is valid
-  if (isReservedName(this->dataPtr->name))
-  {
-    errors.push_back({ErrorCode::RESERVED_NAME,
-                     "The supplied model name [" + this->dataPtr->name +
-                     "] is reserved."});
->>>>>>> fa9331f2
   }
 
   this->dataPtr->isStatic = _sdf->Get<bool>("static", false).first;
