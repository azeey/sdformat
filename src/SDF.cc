/*
 * Copyright 2012 Open Source Robotics Foundation
 *
 * Licensed under the Apache License, Version 2.0 (the "License");
 * you may not use this file except in compliance with the License.
 * You may obtain a copy of the License at
 *
 *     http://www.apache.org/licenses/LICENSE-2.0
 *
 * Unless required by applicable law or agreed to in writing, software
 * distributed under the License is distributed on an "AS IS" BASIS,
 * WITHOUT WARRANTIES OR CONDITIONS OF ANY KIND, either express or implied.
 * See the License for the specific language governing permissions and
 * limitations under the License.
 *
 */

#include <boost/filesystem.hpp>
#include <map>
#include <list>

#include "sdf/parser.hh"
#include "sdf/Assert.hh"
#include "sdf/SDFImpl.hh"
#include "sdf/sdf_config.h"

using namespace sdf;

typedef std::list<boost::filesystem::path> PathList;
typedef std::map<std::string, PathList> URIPathMap;

static std::string g_version = SDF_VERSION;

URIPathMap g_uriPathMap;

boost::function<std::string (const std::string &)> g_findFileCB;

/////////////////////////////////////////////////
void sdf::setFindCallback(
    boost::function<std::string (const std::string &)> _cb)
{
  g_findFileCB = _cb;
}

/////////////////////////////////////////////////
std::string sdf::findFile(const std::string &_filename, bool _searchLocalPath,
    bool _useCallback)
{
  boost::filesystem::path path = _filename;

  // Check to see if _filename is URI. If so, resolve the URI path.
  for (URIPathMap::iterator iter = g_uriPathMap.begin();
       iter != g_uriPathMap.end(); ++iter)
  {
    // Check to see if the URI in the global map is the first part of the
    // given filename
    if (_filename.find(iter->first) == 0)
    {
      std::string suffix = _filename;
      boost::replace_first(suffix, iter->first, "");

      // Check each path in the list.
      for (PathList::iterator pathIter = iter->second.begin();
           pathIter != iter->second.end(); ++pathIter)
      {
        // Return the path string if the path + suffix exists.
        if (boost::filesystem::exists((*pathIter) / suffix))
          return ((*pathIter) / suffix).string();
      }
    }
  }

  // Next check the install path.
  path = boost::filesystem::path(SDF_SHARE_PATH) / _filename;
  if (boost::filesystem::exists(path))
    return path.string();

  // Next check the versioned install path.
  path = boost::filesystem::path(SDF_SHARE_PATH) / "sdformat" /
    sdf::SDF::Version() / _filename;
  if (boost::filesystem::exists(path))
    return path.string();

  // Next check SDF_PATH environment variable
#ifndef _WIN32
  char *pathCStr = getenv("SDF_PATH");
#else
  const char *pathCStr = sdf::winGetEnv("SDF_PATH");
#endif

  if (pathCStr)
  {
    std::vector<std::string> paths;
    boost::split(paths, pathCStr, boost::is_any_of(":"));
    for (std::vector<std::string>::iterator iter = paths.begin();
         iter != paths.end(); ++iter)
    {
      path = boost::filesystem::path(*iter) / _filename;
      if (boost::filesystem::exists(path))
        return path.string();
    }
  }

  // Next check to see if the given file exists.
  path = boost::filesystem::path(_filename);
  if (boost::filesystem::exists(path))
    return path.string();


  // Finally check the local path, if the flag is set.
  if (_searchLocalPath)
  {
    path = boost::filesystem::current_path() / _filename;

    if (boost::filesystem::exists(path))
      return path.string();
  }

  // If we still haven't found the file, use the registered callback if the
  // flag has been set
  if (_useCallback)
  {
    if (!g_findFileCB)
    {
      sdferr << "Tried to use callback in sdf::findFile(), but the callback "
        "is empty.  Did you call sdf::setFindCallback()?";
      return std::string();
    }
    else
      return g_findFileCB(_filename);
  }

  return std::string();
}

/////////////////////////////////////////////////
void sdf::addURIPath(const std::string &_uri, const std::string &_path)
{
  // Split _path on colons.
  std::list<std::string> parts;
  boost::split(parts, _path, boost::is_any_of(":"));

  // Add each part of the colon separated path to the global URI map.
  for (std::list<std::string>::iterator iter = parts.begin();
       iter != parts.end(); ++iter)
  {
    boost::filesystem::path path = *iter;

    // Only add valid paths
    if (!(*iter).empty() && boost::filesystem::exists(path) &&
        boost::filesystem::is_directory(path))
    {
      g_uriPathMap[_uri].push_back(path);
    }
  }
}

/////////////////////////////////////////////////
<<<<<<< HEAD
=======
/// \todo Remove this pragma once this->root is removed
#ifndef _WIN32
#pragma GCC diagnostic push
#pragma GCC diagnostic ignored "-Wdeprecated-declarations"
#endif
/////////////////////////////////////////////////
>>>>>>> 164226f0
SDF::SDF()
: dataPtr(new SDFPrivate)
{
<<<<<<< HEAD
  this->dataPtr->root.reset(new Element);
=======
>>>>>>> 164226f0
}

/////////////////////////////////////////////////
SDF::~SDF()
{
  delete this->dataPtr;
  this->dataPtr = NULL;
}

/////////////////////////////////////////////////
void SDF::PrintDescription()
{
  this->dataPtr->root->PrintDescription("");
}

/////////////////////////////////////////////////
void SDF::PrintValues()
{
  this->dataPtr->root->PrintValues("");
}

/////////////////////////////////////////////////
void SDF::PrintDoc()
{
  std::string html, html2;
  int index = 0;
  this->dataPtr->root->PrintDocLeftPane(html, 10, index);

  index = 0;
  this->dataPtr->root->PrintDocRightPane(html2, 10, index);

  std::cout << "<!DOCTYPE HTML>\n"
  << "<html>\n"
  << "<head>\n"
  << "  <link href='style.css' rel='stylesheet' type='text/css'>\n"
  << "  <script type='text/javascript' src='jquery.js'></script>\n"
  << "  <script type='text/javascript' src='splitter-152.js'></script>\n"
  << "  <script type='text/javascript'>\n"
  << "    var prevId = 0;\n"
  << "  function highlight(id) {\n"
  << "    var elem = document.getElementById(prevId);\n"
  << "    elem.style.background = '#ffffff';\n"
  << "    elem.style.color = '#da7800';\n"
  << "    elem = document.getElementById(id);\n"
  << "    elem.style.background = '#da7800';\n"
  << "    elem.style.color = '#ffffff';\n"
  << "    prevId = id;\n"
  << "  }\n"
  << "  $().ready(function() {\n"
  << "    $('#my_splitter').splitter({\n"
  << "      splitVertical: true,\n"
  << "      outline: true,\n"
  << "      sizeLeft: true,\n"
  << "      resizeTo: window,\n"
  << "      accessKey: 'I'\n"
  << "    });\n"
  << "  });\n"
  << "  </script>\n"
  << "  <style type='text/css' media='all'>\n"
  << "  #my_splitter {\n"
  << "      height: 500px;\n"
  << "      width: 100%;\n"
  << "      border: 1px solid #aaa;\n"
  << "  }\n"
  << "  #left_pane {\n"
  << "    min-width:320px;\n"
  << "  }\n"
  << "  #right_pane {\n"
  << "    min-width:500px;\n"
  << "  }\n"
  << "  </style>\n"
  << "</head>\n<body>\n";

  std::cout << "<div style='padding:4px'>\n"
            << "<h1>SDF " << SDF::Version() << "</h1>\n";

  std::cout << "<p>The Robot Modeling Language (SDF) is an XML file "
            << "format used to describe all the elements in a simulation "
            << "environment.\n</p>";
  std::cout << "<h3>Usage</h3>\n";
  std::cout << "<blockquote>";
  std::cout << "<ul><li><b>Left Panel:</b> List of all the SDF elements.</li>";
  std::cout << "<li><b>Right Panel:</b> Descriptions of all the SDF "
            << "elements.</li>";
  std::cout << "<li><b>Selection:</b> Clicking an element in the Left Panel "
            << "moves the corresponding description to the top of the Right "
            << "Panel.</li>";
  std::cout << "<li><b>Search:</b> Use your web-browser's built in 'Find' "
            << "function to locate a specific element."
            << "</li></ul>";
  std::cout << "</blockquote>";

  std::cout << "</br>\n";

  std::cout << "<h3>Meta-Tags</h3>\n";
  std::cout << "<blockquote>";
  std::cout << "Meta-tags are processed by the parser before the final "
            << "SDF file is generated.";
  std::cout << "<ul>";

  std::cout << "<li><b>&ltinclude&gt</b>: Include an SDF model file "
            << "within the current SDF file."
            << "<ul style='margin-left:12px'>"
            << "<li><b>&lt;uri&gt;</b>: URI of SDF model file to include.</li>"
            << "<li><b>&lt;name&gt;</b>: Name of the included SDF model.</li>"
            << "<li><b>&lt;pose&gt;</b>: Pose of the included SDF model, "
            << "specified as &lt;pose&gt;x y z roll pitch yaw&lt;/pose&gt;, "
            << "with x, y, and z representing a position in meters, and roll, "
            << "pitch, and yaw representing Euler angles in radians.</li>"
            << "</ul>"
            << "</li>";

  std::cout << "</ul>";
  std::cout << "</blockquote>";


  std::cout << "</div>\n";

  std::cout << "<div id='my_splitter'>\n";

  std::cout << "<div id='left_pane'>\n";
  std::cout << html;
  std::cout << "</div>\n";

  std::cout << "<div id='right_pane'>\n";
  std::cout << html2;
  std::cout << "</div>\n";

  std::cout << "</div>\n";

  std::cout << "\
    </body>\
    </html>\n";
}

/////////////////////////////////////////////////
void SDF::Write(const std::string &_filename)
{
  std::string string = this->dataPtr->root->ToString("");

  std::ofstream out(_filename.c_str(), std::ios::out);

  if (!out)
  {
    sdferr << "Unable to open file[" << _filename << "] for writing\n";
    return;
  }
  out << string;
  out.close();
}

/////////////////////////////////////////////////
std::string SDF::ToString() const
{
  std::ostringstream stream;

  stream << "<?xml version='1.0'?>\n";
  if (this->dataPtr->root->GetName() != "sdf")
    stream << "<sdf version='" << SDF::Version() << "'>\n";

  stream << this->dataPtr->root->ToString("");

  if (this->dataPtr->root->GetName() != "sdf")
    stream << "</sdf>";

  return stream.str();
}

/////////////////////////////////////////////////
void SDF::SetFromString(const std::string &_sdfData)
{
  sdf::initFile("root.sdf", this->dataPtr->root);
  if (!sdf::readString(_sdfData, this->dataPtr->root))
  {
    sdferr << "Unable to parse sdf string[" << _sdfData << "]\n";
  }
}

<<<<<<< HEAD
/////////////////////////////////////////////////
ElementPtr SDF::Root() const
{
  return this->dataPtr->root;
=======
/// \todo Remove this pragma once this->root this->version is removed
#ifndef _WIN32
#pragma GCC diagnostic push
#pragma GCC diagnostic ignored "-Wdeprecated-declarations"
#endif

/////////////////////////////////////////////////
ElementPtr SDF::Root() const
{
  return this->root;
>>>>>>> 164226f0
}

/////////////////////////////////////////////////
void SDF::Root(const ElementPtr _root)
{
<<<<<<< HEAD
  this->dataPtr->root = _root;
=======
  this->root = _root;
>>>>>>> 164226f0
}

/////////////////////////////////////////////////
std::string SDF::Version()
{
<<<<<<< HEAD
  return g_version;
=======
  return version;
>>>>>>> 164226f0
}

/////////////////////////////////////////////////
void SDF::Version(const std::string &_version)
{
<<<<<<< HEAD
  g_version = _version;
}
=======
  version = _version;
}

#ifndef _WIN32
#pragma GCC diagnostic pop
#endif
>>>>>>> 164226f0
<|MERGE_RESOLUTION|>--- conflicted
+++ resolved
@@ -26,6 +26,16 @@
 
 using namespace sdf;
 
+/// \todo Remove this pragma when SDF::version is removed
+#ifndef _WIN32
+#pragma GCC diagnostic push
+#pragma GCC diagnostic ignored "-Wdeprecated-declarations"
+#endif
+std::string SDF::version = SDF_VERSION;
+#ifndef _WIN32
+#pragma GCC diagnostic pop
+#endif
+
 typedef std::list<boost::filesystem::path> PathList;
 typedef std::map<std::string, PathList> URIPathMap;
 
@@ -156,41 +166,36 @@
 }
 
 /////////////////////////////////////////////////
-<<<<<<< HEAD
-=======
 /// \todo Remove this pragma once this->root is removed
 #ifndef _WIN32
 #pragma GCC diagnostic push
 #pragma GCC diagnostic ignored "-Wdeprecated-declarations"
 #endif
 /////////////////////////////////////////////////
->>>>>>> 164226f0
 SDF::SDF()
-: dataPtr(new SDFPrivate)
-{
-<<<<<<< HEAD
-  this->dataPtr->root.reset(new Element);
-=======
->>>>>>> 164226f0
+  : root(new Element)
+{
 }
 
 /////////////////////////////////////////////////
 SDF::~SDF()
 {
-  delete this->dataPtr;
-  this->dataPtr = NULL;
-}
+}
+/// \todo Remove this pragma once this->root is removed
+#ifndef _WIN32
+#pragma GCC diagnostic pop
+#endif
 
 /////////////////////////////////////////////////
 void SDF::PrintDescription()
 {
-  this->dataPtr->root->PrintDescription("");
+  this->Root()->PrintDescription("");
 }
 
 /////////////////////////////////////////////////
 void SDF::PrintValues()
 {
-  this->dataPtr->root->PrintValues("");
+  this->Root()->PrintValues("");
 }
 
 /////////////////////////////////////////////////
@@ -198,10 +203,10 @@
 {
   std::string html, html2;
   int index = 0;
-  this->dataPtr->root->PrintDocLeftPane(html, 10, index);
+  this->Root()->PrintDocLeftPane(html, 10, index);
 
   index = 0;
-  this->dataPtr->root->PrintDocRightPane(html2, 10, index);
+  this->Root()->PrintDocRightPane(html2, 10, index);
 
   std::cout << "<!DOCTYPE HTML>\n"
   << "<html>\n"
@@ -310,7 +315,7 @@
 /////////////////////////////////////////////////
 void SDF::Write(const std::string &_filename)
 {
-  std::string string = this->dataPtr->root->ToString("");
+  std::string string = this->Root()->ToString("");
 
   std::ofstream out(_filename.c_str(), std::ios::out);
 
@@ -329,12 +334,12 @@
   std::ostringstream stream;
 
   stream << "<?xml version='1.0'?>\n";
-  if (this->dataPtr->root->GetName() != "sdf")
+  if (this->Root()->GetName() != "sdf")
     stream << "<sdf version='" << SDF::Version() << "'>\n";
 
-  stream << this->dataPtr->root->ToString("");
-
-  if (this->dataPtr->root->GetName() != "sdf")
+  stream << this->Root()->ToString("");
+
+  if (this->Root()->GetName() != "sdf")
     stream << "</sdf>";
 
   return stream.str();
@@ -343,19 +348,13 @@
 /////////////////////////////////////////////////
 void SDF::SetFromString(const std::string &_sdfData)
 {
-  sdf::initFile("root.sdf", this->dataPtr->root);
-  if (!sdf::readString(_sdfData, this->dataPtr->root))
+  sdf::initFile("root.sdf", this->Root());
+  if (!sdf::readString(_sdfData, this->Root()))
   {
     sdferr << "Unable to parse sdf string[" << _sdfData << "]\n";
   }
 }
 
-<<<<<<< HEAD
-/////////////////////////////////////////////////
-ElementPtr SDF::Root() const
-{
-  return this->dataPtr->root;
-=======
 /// \todo Remove this pragma once this->root this->version is removed
 #ifndef _WIN32
 #pragma GCC diagnostic push
@@ -366,40 +365,26 @@
 ElementPtr SDF::Root() const
 {
   return this->root;
->>>>>>> 164226f0
 }
 
 /////////////////////////////////////////////////
 void SDF::Root(const ElementPtr _root)
 {
-<<<<<<< HEAD
-  this->dataPtr->root = _root;
-=======
   this->root = _root;
->>>>>>> 164226f0
 }
 
 /////////////////////////////////////////////////
 std::string SDF::Version()
 {
-<<<<<<< HEAD
-  return g_version;
-=======
   return version;
->>>>>>> 164226f0
 }
 
 /////////////////////////////////////////////////
 void SDF::Version(const std::string &_version)
 {
-<<<<<<< HEAD
-  g_version = _version;
-}
-=======
   version = _version;
 }
 
 #ifndef _WIN32
 #pragma GCC diagnostic pop
-#endif
->>>>>>> 164226f0
+#endif