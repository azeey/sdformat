/*
 * Copyright 2012 Open Source Robotics Foundation
 *
 * Licensed under the Apache License, Version 2.0 (the "License");
 * you may not use this file except in compliance with the License.
 * You may obtain a copy of the License at
 *
 *     http://www.apache.org/licenses/LICENSE-2.0
 *
 * Unless required by applicable law or agreed to in writing, software
 * distributed under the License is distributed on an "AS IS" BASIS,
 * WITHOUT WARRANTIES OR CONDITIONS OF ANY KIND, either express or implied.
 * See the License for the specific language governing permissions and
 * limitations under the License.
 *
 */

#include <boost/filesystem.hpp>
#include <map>
#include <list>

#include "sdf/parser.hh"
#include "sdf/Assert.hh"
#include "sdf/SDFImpl.hh"
#include "sdf/sdf_config.h"

using namespace sdf;

/// \todo Remove this pragma when SDF::version is removed
#ifndef _WIN32
#pragma GCC diagnostic push
#pragma GCC diagnostic ignored "-Wdeprecated-declarations"
#endif
std::string SDF::version = SDF_VERSION;
#ifndef _WIN32
#pragma GCC diagnostic pop
#endif

typedef std::list<boost::filesystem::path> PathList;
typedef std::map<std::string, PathList> URIPathMap;

URIPathMap g_uriPathMap;

boost::function<std::string (const std::string &)> g_findFileCB;

/////////////////////////////////////////////////
void sdf::setFindCallback(
    boost::function<std::string (const std::string &)> _cb)
{
  g_findFileCB = _cb;
}

/////////////////////////////////////////////////
std::string sdf::findFile(const std::string &_filename, bool _searchLocalPath,
    bool _useCallback)
{
  boost::filesystem::path path = _filename;

  // Check to see if _filename is URI. If so, resolve the URI path.
  for (URIPathMap::iterator iter = g_uriPathMap.begin();
       iter != g_uriPathMap.end(); ++iter)
  {
    // Check to see if the URI in the global map is the first part of the
    // given filename
    if (_filename.find(iter->first) == 0)
    {
      std::string suffix = _filename;
      boost::replace_first(suffix, iter->first, "");

      // Check each path in the list.
      for (PathList::iterator pathIter = iter->second.begin();
           pathIter != iter->second.end(); ++pathIter)
      {
        // Return the path string if the path + suffix exists.
        if (boost::filesystem::exists((*pathIter) / suffix))
          return ((*pathIter) / suffix).string();
      }
    }
  }

  // Next check the install path.
  path = boost::filesystem::path(SDF_SHARE_PATH) / _filename;
  if (boost::filesystem::exists(path))
    return path.string();

  // Next check the versioned install path.
  path = boost::filesystem::path(SDF_SHARE_PATH) / "sdformat" /
    sdf::SDF::Version() / _filename;
  if (boost::filesystem::exists(path))
    return path.string();

  // Next check SDF_PATH environment variable
  char *pathCStr = getenv("SDF_PATH");
  if (pathCStr)
  {
    std::vector<std::string> paths;
    boost::split(paths, pathCStr, boost::is_any_of(":"));
    for (std::vector<std::string>::iterator iter = paths.begin();
         iter != paths.end(); ++iter)
    {
      path = boost::filesystem::path(*iter) / _filename;
      if (boost::filesystem::exists(path))
        return path.string();
    }
  }

  // Next check to see if the given file exists.
  path = boost::filesystem::path(_filename);
  if (boost::filesystem::exists(path))
    return path.string();


  // Finally check the local path, if the flag is set.
  if (_searchLocalPath)
  {
    path = boost::filesystem::current_path() / _filename;

    if (boost::filesystem::exists(path))
      return path.string();
  }

  // If we still haven't found the file, use the registered callback if the
  // flag has been set
  if (_useCallback)
  {
    if (!g_findFileCB)
    {
      sdferr << "Tried to use callback in sdf::findFile(), but the callback "
        "is empty.  Did you call sdf::setFindCallback()?";
      return std::string();
    }
    else
      return g_findFileCB(_filename);
  }

  return std::string();
}

/////////////////////////////////////////////////
void sdf::addURIPath(const std::string &_uri, const std::string &_path)
{
  // Split _path on colons.
  std::list<std::string> parts;
  boost::split(parts, _path, boost::is_any_of(":"));

  // Add each part of the colon separated path to the global URI map.
  for (std::list<std::string>::iterator iter = parts.begin();
       iter != parts.end(); ++iter)
  {
    boost::filesystem::path path = *iter;

    // Only add valid paths
    if (!(*iter).empty() && boost::filesystem::exists(path) &&
        boost::filesystem::is_directory(path))
    {
      g_uriPathMap[_uri].push_back(path);
    }
  }
}

<<<<<<< HEAD
/////////////////////////////////////////////////
Element::Element()
{
  this->copyChildren = false;
  this->nestedSDF = false;
}

/////////////////////////////////////////////////
Element::~Element()
{
  this->parent.reset();
  for (Param_V::iterator iter = this->attributes.begin();
      iter != this->attributes.end(); ++iter)
  {
    (*iter).reset();
  }
  this->attributes.clear();

  for (ElementPtr_V::iterator iter = this->elements.begin();
      iter != this->elements.end(); ++iter)
  {
    (*iter).reset();
  }

  for (ElementPtr_V::iterator iter = this->elementDescriptions.begin();
      iter != this->elementDescriptions.end(); ++iter)
  {
    (*iter).reset();
  }
  this->elements.clear();
  this->elementDescriptions.clear();

  this->value.reset();

  // this->Reset();
}

/////////////////////////////////////////////////
ElementPtr Element::GetParent() const
{
  return this->parent;
}

/////////////////////////////////////////////////
void Element::SetParent(const ElementPtr _parent)
{
  this->parent = _parent;
}

/////////////////////////////////////////////////
void Element::SetName(const std::string &_name)
{
  this->name = _name;
}

/////////////////////////////////////////////////
const std::string &Element::GetName() const
{
  return this->name;
}

/////////////////////////////////////////////////
void Element::SetRequired(const std::string &_req)
{
  this->required = _req;
}

/////////////////////////////////////////////////
const std::string &Element::GetRequired() const
{
  return this->required;
}

/////////////////////////////////////////////////
void Element::SetCopyChildren(bool _value)
{
  this->copyChildren = _value;
}

/////////////////////////////////////////////////
bool Element::GetCopyChildren() const
{
  return this->copyChildren;
}

/////////////////////////////////////////////////
void Element::SetNestedSDF(bool _value)
{
  this->nestedSDF = _value;
}

/////////////////////////////////////////////////
bool Element::GetNestedSDF() const
{
  return this->nestedSDF;
}

/////////////////////////////////////////////////
void Element::AddValue(const std::string &_type,
    const std::string &_defaultValue, bool _required,
    const std::string &_description)
{
  this->value = this->CreateParam(this->name, _type, _defaultValue, _required,
      _description);
}

/////////////////////////////////////////////////
boost::shared_ptr<Param> Element::CreateParam(const std::string &_key,
    const std::string &_type, const std::string &_defaultValue, bool _required,
    const std::string &_description)
{
  return boost::shared_ptr<Param>(
        new Param(_key, _type, _defaultValue, _required, _description));
}

/////////////////////////////////////////////////
void Element::AddAttribute(const std::string &_key, const std::string &_type,
    const std::string &_defaultValue, bool _required,
    const std::string &_description)
{
  this->attributes.push_back(
      this->CreateParam(_key, _type, _defaultValue, _required, _description));
}

/////////////////////////////////////////////////
ElementPtr Element::Clone() const
{
  ElementPtr clone(new Element);
  clone->description = this->description;
  clone->name = this->name;
  clone->required = this->required;
  // clone->parent = this->parent;
  clone->copyChildren = this->copyChildren;
  clone->nestedSDF = this->nestedSDF;
  clone->includeFilename = this->includeFilename;

  Param_V::const_iterator aiter;
  for (aiter = this->attributes.begin();
      aiter != this->attributes.end(); ++aiter)
  {
    clone->attributes.push_back((*aiter)->Clone());
  }

  ElementPtr_V::const_iterator eiter;
  for (eiter = this->elementDescriptions.begin();
      eiter != this->elementDescriptions.end(); ++eiter)
  {
    clone->elementDescriptions.push_back((*eiter)->Clone());
  }

  for (eiter = this->elements.begin(); eiter != this->elements.end(); ++eiter)
  {
    clone->elements.push_back((*eiter)->Clone());
    clone->elements.back()->parent = clone;
  }

  if (this->value)
    clone->value = this->value->Clone();

  return clone;
}

/////////////////////////////////////////////////
void Element::Copy(const ElementPtr _elem)
{
  this->name = _elem->GetName();
  this->description = _elem->GetDescription();
  this->required = _elem->GetRequired();
  this->copyChildren = _elem->GetCopyChildren();
  this->nestedSDF = _elem->GetNestedSDF();
  this->includeFilename = _elem->includeFilename;

  for (Param_V::iterator iter = _elem->attributes.begin();
       iter != _elem->attributes.end(); ++iter)
  {
    if (!this->HasAttribute((*iter)->GetKey()))
      this->attributes.push_back((*iter)->Clone());
    ParamPtr param = this->GetAttribute((*iter)->GetKey());
    (*param) = (**iter);
  }

  if (_elem->GetValue())
  {
    if (!this->value)
      this->value = _elem->GetValue()->Clone();
    else
      *(this->value) = *(_elem->GetValue());
  }

  this->elementDescriptions.clear();
  for (ElementPtr_V::const_iterator iter = _elem->elementDescriptions.begin();
       iter != _elem->elementDescriptions.end(); ++iter)
  {
    this->elementDescriptions.push_back((*iter)->Clone());
  }

  this->elements.clear();
  for (ElementPtr_V::iterator iter = _elem->elements.begin();
       iter != _elem->elements.end(); ++iter)
  {
    ElementPtr elem = (*iter)->Clone();
    elem->Copy(*iter);
    elem->parent = shared_from_this();
    this->elements.push_back(elem);
  }
}

/////////////////////////////////////////////////
void Element::PrintDescription(const std::string &_prefix)
{
  std::cout << _prefix << "<element name ='" << this->name
            << "' required ='" << this->required << "'>\n";

  std::cout << _prefix << "  <description>" << this->description
            << "</description>\n";

  Param_V::iterator aiter;
  for (aiter = this->attributes.begin();
      aiter != this->attributes.end(); ++aiter)
  {
    std::cout << _prefix << "  <attribute name ='"
              << (*aiter)->GetKey() << "' type ='" << (*aiter)->GetTypeName()
              << "' default ='" << (*aiter)->GetDefaultAsString()
              << "' required ='" << (*aiter)->GetRequired() << "'>\n";
    std::cout << _prefix << "    <description>" << (*aiter)->GetDescription()
              << "</description>\n";
    std::cout << _prefix << "  </attribute>\n";
  }

  if (this->GetCopyChildren())
    std::cout << _prefix << "  <element copy_data ='true' required ='*'/>\n";

  if (this->GetNestedSDF())
    std::cout << _prefix << "  <element nested_sdf ='true' required ='*'/>\n";

  ElementPtr_V::iterator eiter;
  for (eiter = this->elementDescriptions.begin();
      eiter != this->elementDescriptions.end(); ++eiter)
  {
    (*eiter)->PrintDescription(_prefix + "  ");
  }

  std::cout << _prefix << "</element>\n";
}

/////////////////////////////////////////////////
void Element::PrintDocRightPane(std::string &_html, int _spacing, int &_index)
{
  std::ostringstream stream;
  ElementPtr_V::iterator eiter;

  int start = _index++;

  std::string childHTML;
  for (eiter = this->elementDescriptions.begin();
      eiter != this->elementDescriptions.end(); ++eiter)
  {
    (*eiter)->PrintDocRightPane(childHTML, _spacing + 4, _index);
  }

  stream << "<a name=\"" << this->name << start
         << "\">&lt" << this->name << "&gt</a>";

  stream << "<div style='padding-left:" << _spacing << "px;'>\n";

  stream << "<div style='background-color: #ffffff'>\n";

  stream << "<font style='font-weight:bold'>Description: </font>";
  if (!this->description.empty())
    stream << this->description << "<br>\n";
  else
    stream << "none<br>\n";

  stream << "<font style='font-weight:bold'>Required: </font>"
         << this->required << "&nbsp;&nbsp;&nbsp;\n";

  stream << "<font style='font-weight:bold'>Type: </font>";
  if (this->value)
  {
    stream << this->value->GetTypeName()
           << "&nbsp;&nbsp;&nbsp;\n"
           << "<font style='font-weight:bold'>Default: </font>"
           << this->value->GetDefaultAsString() << '\n';
  }
  else
    stream << "n/a\n";

  stream << "</div>";

  if (this->attributes.size() > 0)
  {
    stream << "<div style='background-color: #dedede; padding-left:10px; "
           << "display:inline-block;'>\n";
    stream << "<font style='font-weight:bold'>Attributes</font><br>";

    Param_V::iterator aiter;
    for (aiter = this->attributes.begin();
        aiter != this->attributes.end(); ++aiter)
    {
      stream << "<div style='display: inline-block;padding-bottom: 4px;'>\n";

      stream << "<div style='float:left; width: 80px;'>\n";
      stream << "<font style='font-style: italic;'>" << (*aiter)->GetKey()
        << "</font>: ";
      stream << "</div>\n";

      stream << "<div style='float:left; padding-left: 4px; width: 300px;'>\n";

      if (!(*aiter)->GetDescription().empty())
          stream << (*aiter)->GetDescription() << "<br>\n";
      else
          stream << "no description<br>\n";

      stream << "<font style='font-weight:bold'>Type: </font>"
             << (*aiter)->GetTypeName() << "&nbsp;&nbsp;&nbsp;"
        << "<font style='font-weight:bold'>Default: </font>"
        << (*aiter)->GetDefaultAsString() << "<br>";
      stream << "</div>\n";

      stream << "</div>\n";
    }
    stream << "</div>\n";
    stream << "<br>\n";
  }

  _html += stream.str();
  _html += childHTML;
  _html += "</div>\n";
}

/////////////////////////////////////////////////
void Element::PrintDocLeftPane(std::string &_html, int _spacing, int &_index)
{
  std::ostringstream stream;
  ElementPtr_V::iterator eiter;

  int start = _index++;

  std::string childHTML;
  for (eiter = this->elementDescriptions.begin();
      eiter != this->elementDescriptions.end(); ++eiter)
  {
    (*eiter)->PrintDocLeftPane(childHTML, _spacing + 4, _index);
  }

  stream << "<a id='" << start << "' onclick='highlight(" << start
         << ");' href=\"#" << this->name << start
         << "\">&lt" << this->name << "&gt</a>";

  stream << "<div style='padding-left:" << _spacing << "px;'>\n";

  _html += stream.str();
  _html += childHTML;
  _html += "</div>\n";
}

/////////////////////////////////////////////////
void Element::PrintValues(std::string _prefix)
{
  std::cout << _prefix << "<" << this->name;

  Param_V::iterator aiter;
  for (aiter = this->attributes.begin();
       aiter != this->attributes.end(); ++aiter)
  {
    std::cout << " " << (*aiter)->GetKey() << "='"
      << (*aiter)->GetAsString() << "'";
  }

  if (this->elements.size() > 0)
  {
    std::cout << ">\n";
    ElementPtr_V::iterator eiter;
    for (eiter = this->elements.begin();
        eiter != this->elements.end(); ++eiter)
    {
      (*eiter)->PrintValues(_prefix + "  ");
    }
    std::cout << _prefix << "</" << this->name << ">\n";
  }
  else
  {
    if (this->value)
    {
      std::cout << ">" << this->value->GetAsString()
        << "</" << this->name << ">\n";
    }
    else
    {
      std::cout << "/>\n";
    }
  }
}

/////////////////////////////////////////////////
std::string Element::ToString(const std::string &_prefix) const
{
  std::ostringstream out;
  this->ToString(_prefix, out);
  return out.str();
}

/////////////////////////////////////////////////
void Element::ToString(const std::string &_prefix,
                       std::ostringstream &_out) const
{
  if (this->includeFilename.empty())
  {
    _out << _prefix << "<" << this->name;

    Param_V::const_iterator aiter;
    for (aiter = this->attributes.begin();
        aiter != this->attributes.end(); ++aiter)
    {
      _out << " " << (*aiter)->GetKey() << "='"
           << (*aiter)->GetAsString() << "'";
    }

    if (this->elements.size() > 0)
    {
      _out << ">\n";
      ElementPtr_V::const_iterator eiter;
      for (eiter = this->elements.begin();
          eiter != this->elements.end(); ++eiter)
      {
        (*eiter)->ToString(_prefix + "  ", _out);
      }
      _out << _prefix << "</" << this->name << ">\n";
    }
    else
    {
      if (this->value)
      {
        _out << ">" << this->value->GetAsString()
             << "</" << this->name << ">\n";
      }
      else
      {
        _out << "/>\n";
      }
    }
  }
  else
  {
    _out << _prefix << "<include filename='"
         << this->includeFilename << "'/>\n";
  }
}

/////////////////////////////////////////////////
bool Element::HasAttribute(const std::string &_key)
{
  return this->GetAttribute(_key) != NULL;
}

/////////////////////////////////////////////////
bool Element::GetAttributeSet(const std::string &_key)
{
  bool result = false;
  ParamPtr p = this->GetAttribute(_key);
  if (p)
    result = p->GetSet();

  return result;
}

/////////////////////////////////////////////////
ParamPtr Element::GetAttribute(const std::string &_key)
{
  Param_V::const_iterator iter;
  for (iter = this->attributes.begin();
      iter != this->attributes.end(); ++iter)
  {
    if ((*iter)->GetKey() == _key)
      return (*iter);
  }
  return ParamPtr();
}

/////////////////////////////////////////////////
unsigned int Element::GetAttributeCount() const
{
  return this->attributes.size();
}

/////////////////////////////////////////////////
ParamPtr Element::GetAttribute(unsigned int _index) const
{
  ParamPtr result;
  if (_index < this->attributes.size())
    result = this->attributes[_index];

  return result;
}

/////////////////////////////////////////////////
unsigned int Element::GetElementDescriptionCount() const
{
  return this->elementDescriptions.size();
}

/////////////////////////////////////////////////
ElementPtr Element::GetElementDescription(unsigned int _index) const
{
  ElementPtr result;
  if (_index < this->elementDescriptions.size())
    result = this->elementDescriptions[_index];
  return result;
}

/////////////////////////////////////////////////
ElementPtr Element::GetElementDescription(const std::string &_key) const
{
  ElementPtr_V::const_iterator iter;
  for (iter = this->elementDescriptions.begin();
       iter != this->elementDescriptions.end(); ++iter)
  {
    if ((*iter)->GetName() == _key)
      return (*iter);
  }

  return ElementPtr();
}

/////////////////////////////////////////////////
ParamPtr Element::GetValue()
{
  return this->value;
}

/////////////////////////////////////////////////
bool Element::HasElement(const std::string &_name) const
{
  ElementPtr_V::const_iterator iter;
  for (iter = this->elements.begin(); iter != this->elements.end(); ++iter)
  {
    if ((*iter)->GetName() == _name)
      return true;
  }

  return false;
}

/////////////////////////////////////////////////
ElementPtr Element::GetElementImpl(const std::string &_name) const
{
  ElementPtr_V::const_iterator iter;
  for (iter = this->elements.begin(); iter != this->elements.end(); ++iter)
  {
    if ((*iter)->GetName() == _name)
      return (*iter);
  }

  // gzdbg << "Unable to find element [" << _name << "] return empty\n";
  return ElementPtr();
}

/////////////////////////////////////////////////
ElementPtr Element::GetFirstElement() const
{
  if (this->elements.empty())
    return ElementPtr();
  else
    return this->elements.front();
}

/////////////////////////////////////////////////
ElementPtr Element::GetNextElement(const std::string &_name) const
{
  if (this->parent)
  {
    ElementPtr_V::const_iterator iter;
    iter = std::find(this->parent->elements.begin(),
        this->parent->elements.end(), shared_from_this());

    if (iter == this->parent->elements.end())
    {
      return ElementPtr();
    }

    ++iter;
    if (iter == this->parent->elements.end())
      return ElementPtr();
    else if (_name.empty())
      return *(iter);
    else
    {
      for (; iter != this->parent->elements.end(); ++iter)
      {
        if ((*iter)->GetName() == _name)
          return (*iter);
      }
    }
  }

  return ElementPtr();
}

/////////////////////////////////////////////////
ElementPtr Element::GetElement(const std::string &_name)
{
  if (this->HasElement(_name))
    return this->GetElementImpl(_name);
  else
    return this->AddElement(_name);
}

/////////////////////////////////////////////////
void Element::InsertElement(ElementPtr _elem)
{
  this->elements.push_back(_elem);
}

/////////////////////////////////////////////////
bool Element::HasElementDescription(const std::string &_name)
{
  bool result = false;
  ElementPtr_V::const_iterator iter;
  for (iter = this->elementDescriptions.begin();
       iter != this->elementDescriptions.end(); ++iter)
  {
    if ((*iter)->name == _name)
    {
      result = true;
      break;
    }
  }

  return result;
}

/////////////////////////////////////////////////
ElementPtr Element::AddElement(const std::string &_name)
{
  ElementPtr_V::const_iterator iter, iter2;
  for (iter = this->elementDescriptions.begin();
      iter != this->elementDescriptions.end(); ++iter)
  {
    if ((*iter)->name == _name)
    {
      ElementPtr elem = (*iter)->Clone();
      elem->SetParent(shared_from_this());
      this->elements.push_back(elem);

      // Add all child elements.
      for (iter2 = elem->elementDescriptions.begin();
           iter2 != elem->elementDescriptions.end(); ++iter2)
      {
        // Add only required child element
        if ((*iter2)->GetRequired() == "1")
        {
          elem->AddElement((*iter2)->name);
        }
      }

      return this->elements.back();
    }
  }
  sdferr << "Missing element description for [" << _name << "]\n";
  return ElementPtr();
}

/////////////////////////////////////////////////
void Element::ClearElements()
{
  for (sdf::ElementPtr_V::iterator iter = this->elements.begin();
      iter != this->elements.end(); ++iter)
  {
    (*iter)->ClearElements();
  }

  this->elements.clear();
}

/////////////////////////////////////////////////
void Element::Update()
{
  for (sdf::Param_V::iterator iter = this->attributes.begin();
      iter != this->attributes.end(); ++iter)
  {
    (*iter)->Update();
  }

  for (sdf::ElementPtr_V::iterator iter = this->elements.begin();
      iter != this->elements.end(); ++iter)
  {
    (*iter)->Update();
  }

  if (this->value)
    this->value->Update();
}

/////////////////////////////////////////////////
void Element::Reset()
{
  for (ElementPtr_V::iterator iter = this->elements.begin();
      iter != this->elements.end(); ++iter)
  {
    if (*iter)
      (*iter)->Reset();
    (*iter).reset();
  }

  for (ElementPtr_V::iterator iter = this->elementDescriptions.begin();
      iter != this->elementDescriptions.end(); ++iter)
  {
    if (*iter)
      (*iter)->Reset();
    (*iter).reset();
  }
  this->elements.clear();
  this->elementDescriptions.clear();

  this->value.reset();

  this->parent.reset();
}

/////////////////////////////////////////////////
void Element::AddElementDescription(ElementPtr _elem)
{
  this->elementDescriptions.push_back(_elem);
}

/////////////////////////////////////////////////
void Element::SetInclude(const std::string &_filename)
{
  this->includeFilename = _filename;
}

/////////////////////////////////////////////////
std::string Element::GetInclude() const
{
  return this->includeFilename;
}

/////////////////////////////////////////////////
std::string Element::GetDescription() const
{
  return this->description;
}

/////////////////////////////////////////////////
void Element::SetDescription(const std::string &_desc)
{
  this->description = _desc;
}

/////////////////////////////////////////////////
void Element::RemoveFromParent()
{
  if (this->parent)
  {
    ElementPtr_V::iterator iter;
    iter = std::find(this->parent->elements.begin(),
        this->parent->elements.end(), shared_from_this());

    if (iter != this->parent->elements.end())
    {
      this->parent->elements.erase(iter);
      this->parent.reset();
    }
  }
}


/////////////////////////////////////////////////
bool Element::GetValueBool(const std::string &_key)
{
  return this->Get<bool>(_key);
}

/////////////////////////////////////////////////
int Element::GetValueInt(const std::string &_key)
{
  return this->Get<int>(_key);
}

/////////////////////////////////////////////////
float Element::GetValueFloat(const std::string &_key)
{
  return this->Get<float>(_key);
}

/////////////////////////////////////////////////
double Element::GetValueDouble(const std::string &_key)
{
  return this->Get<double>(_key);
}

/////////////////////////////////////////////////
unsigned int Element::GetValueUInt(const std::string &_key)
{
  return this->Get<unsigned int>(_key);
}

/////////////////////////////////////////////////
char Element::GetValueChar(const std::string &_key)
{
  return this->Get<char>(_key);
}

/////////////////////////////////////////////////
std::string Element::GetValueString(const std::string &_key)
{
  return this->Get<std::string>(_key);
}

/////////////////////////////////////////////////
sdf::Vector3 Element::GetValueVector3(const std::string &_key)
{
  return this->Get<sdf::Vector3>(_key);
}

/////////////////////////////////////////////////
sdf::Vector2d Element::GetValueVector2d(const std::string &_key)
{
  return this->Get<sdf::Vector2d>(_key);
}

/////////////////////////////////////////////////
sdf::Quaternion Element::GetValueQuaternion(const std::string &_key)
{
  return this->Get<sdf::Quaternion>(_key);
}

/////////////////////////////////////////////////
sdf::Pose Element::GetValuePose(const std::string &_key)
{
  return this->Get<sdf::Pose>(_key);
}

/////////////////////////////////////////////////
sdf::Color Element::GetValueColor(const std::string &_key)
{
  return this->Get<sdf::Color>(_key);
}

/////////////////////////////////////////////////
sdf::Time Element::GetValueTime(const std::string &_key)
{
  return this->Get<sdf::Time>(_key);
}

/////////////////////////////////////////////////
boost::any Element::GetAny(const std::string &_key)
{
  boost::any result;
  if (_key.empty() && this->value)
  {
    if (!this->value->GetAny(result))
    {
      sdferr << "Couldn't get element [" << this->GetName()
             << "] as boost::any\n";
    }
  }
  else if (!_key.empty())
  {
    ParamPtr param = this->GetAttribute(_key);
    if (param)
    {
      if (!this->GetAttribute(_key)->GetAny(result))
        sdferr << "Couldn't get attribute [" << _key << "] as boost::any\n";
    }
    else if (this->HasElement(_key))
      result = this->GetElementImpl(_key)->GetAny();
    else if (this->HasElementDescription(_key))
      result = this->GetElementDescription(_key)->GetAny();
    else
      sdferr << "Unable to find value for key [" << _key << "]\n";
  }
  return result;
}

/////////////////////////////////////////////////
void Element::RemoveChild(ElementPtr _child)
{
  SDF_ASSERT(_child, "Cannot remove a NULL child pointer");

  ElementPtr_V::iterator iter;
  iter = std::find(this->elements.begin(),
                   this->elements.end(), _child);

  if (iter != this->elements.end())
  {
    _child->SetParent(ElementPtr());
    this->elements.erase(iter);
  }
}

=======
>>>>>>> 509177e5
/// \todo Remove this pragma once this->root is removed
#ifndef _WIN32
#pragma GCC diagnostic push
#pragma GCC diagnostic ignored "-Wdeprecated-declarations"
#endif
/////////////////////////////////////////////////
SDF::SDF()
  : root(new Element)
{
  this->root.reset(new Element);
}

/////////////////////////////////////////////////
SDF::~SDF()
{
}
/// \todo Remove this pragma once this->root is removed
#ifndef _WIN32
#pragma GCC diagnostic pop
#endif

/////////////////////////////////////////////////
void SDF::PrintDescription()
{
  this->Root()->PrintDescription("");
}

/////////////////////////////////////////////////
void SDF::PrintValues()
{
  this->Root()->PrintValues("");
}

/////////////////////////////////////////////////
void SDF::PrintDoc()
{
  std::string html, html2;
  int index = 0;
  this->Root()->PrintDocLeftPane(html, 10, index);

  index = 0;
  this->Root()->PrintDocRightPane(html2, 10, index);

  std::cout << "<!DOCTYPE HTML>\n"
  << "<html>\n"
  << "<head>\n"
  << "  <link href='style.css' rel='stylesheet' type='text/css'>\n"
  << "  <script type='text/javascript' src='jquery.js'></script>\n"
  << "  <script type='text/javascript' src='splitter-152.js'></script>\n"
  << "  <script type='text/javascript'>\n"
  << "    var prevId = 0;\n"
  << "  function highlight(id) {\n"
  << "    var elem = document.getElementById(prevId);\n"
  << "    elem.style.background = '#ffffff';\n"
  << "    elem.style.color = '#da7800';\n"
  << "    elem = document.getElementById(id);\n"
  << "    elem.style.background = '#da7800';\n"
  << "    elem.style.color = '#ffffff';\n"
  << "    prevId = id;\n"
  << "  }\n"
  << "  $().ready(function() {\n"
  << "    $('#my_splitter').splitter({\n"
  << "      splitVertical: true,\n"
  << "      outline: true,\n"
  << "      sizeLeft: true,\n"
  << "      resizeTo: window,\n"
  << "      accessKey: 'I'\n"
  << "    });\n"
  << "  });\n"
  << "  </script>\n"
  << "  <style type='text/css' media='all'>\n"
  << "  #my_splitter {\n"
  << "      height: 500px;\n"
  << "      width: 100%;\n"
  << "      border: 1px solid #aaa;\n"
  << "  }\n"
  << "  #left_pane {\n"
  << "    min-width:320px;\n"
  << "  }\n"
  << "  #right_pane {\n"
  << "    min-width:500px;\n"
  << "  }\n"
  << "  </style>\n"
  << "</head>\n<body>\n";

  std::cout << "<div style='padding:4px'>\n"
            << "<h1>SDF " << SDF::Version() << "</h1>\n";

  std::cout << "<p>The Robot Modeling Language (SDF) is an XML file "
            << "format used to describe all the elements in a simulation "
            << "environment.\n</p>";
  std::cout << "<h3>Usage</h3>\n";
  std::cout << "<blockquote>";
  std::cout << "<ul><li><b>Left Panel:</b> List of all the SDF elements.</li>";
  std::cout << "<li><b>Right Panel:</b> Descriptions of all the SDF "
            << "elements.</li>";
  std::cout << "<li><b>Selection:</b> Clicking an element in the Left Panel "
            << "moves the corresponding description to the top of the Right "
            << "Panel.</li>";
  std::cout << "<li><b>Search:</b> Use your web-browser's built in 'Find' "
            << "function to locate a specific element."
            << "</li></ul>";
  std::cout << "</blockquote>";

  std::cout << "</br>\n";

  std::cout << "<h3>Meta-Tags</h3>\n";
  std::cout << "<blockquote>";
  std::cout << "Meta-tags are processed by the parser before the final "
            << "SDF file is generated.";
  std::cout << "<ul>";

  std::cout << "<li><b>&ltinclude&gt</b>: Include an SDF model file "
            << "within the current SDF file."
            << "<ul style='margin-left:12px'>"
            << "<li><b>&lt;uri&gt;</b>: URI of SDF model file to include.</li>"
            << "<li><b>&lt;name&gt;</b>: Name of the included SDF model.</li>"
            << "<li><b>&lt;pose&gt;</b>: Pose of the included SDF model, "
            << "specified as &lt;pose&gt;x y z roll pitch yaw&lt;/pose&gt;, "
            << "with x, y, and z representing a position in meters, and roll, "
            << "pitch, and yaw representing Euler angles in radians.</li>"
            << "</ul>"
            << "</li>";

  std::cout << "</ul>";
  std::cout << "</blockquote>";


  std::cout << "</div>\n";

  std::cout << "<div id='my_splitter'>\n";

  std::cout << "<div id='left_pane'>\n";
  std::cout << html;
  std::cout << "</div>\n";

  std::cout << "<div id='right_pane'>\n";
  std::cout << html2;
  std::cout << "</div>\n";

  std::cout << "</div>\n";

  std::cout << "\
    </body>\
    </html>\n";
}

/////////////////////////////////////////////////
void SDF::Write(const std::string &_filename)
{
  std::string string = this->Root()->ToString("");

  std::ofstream out(_filename.c_str(), std::ios::out);

  if (!out)
  {
    sdferr << "Unable to open file[" << _filename << "] for writing\n";
    return;
  }
  out << string;
  out.close();
}

/////////////////////////////////////////////////
std::string SDF::ToString() const
{
  std::ostringstream stream;

  stream << "<?xml version='1.0'?>\n";
  if (this->Root()->GetName() != "sdf")
    stream << "<sdf version='" << SDF::Version() << "'>\n";

  stream << this->Root()->ToString("");

  if (this->Root()->GetName() != "sdf")
    stream << "</sdf>";

  return stream.str();
}

/////////////////////////////////////////////////
void SDF::SetFromString(const std::string &_sdfData)
{
  sdf::initFile("root.sdf", this->Root());
  if (!sdf::readString(_sdfData, this->Root()))
  {
    sdferr << "Unable to parse sdf string[" << _sdfData << "]\n";
  }
}

/// \todo Remove this pragma once this->root this->version is removed
#ifndef _WIN32
#pragma GCC diagnostic push
#pragma GCC diagnostic ignored "-Wdeprecated-declarations"
#endif

/////////////////////////////////////////////////
ElementPtr SDF::Root() const
{
  return this->root;
}

/////////////////////////////////////////////////
void SDF::Root(const ElementPtr _root)
{
  this->root = _root;
}

/////////////////////////////////////////////////
std::string SDF::Version()
{
  return version;
}

/////////////////////////////////////////////////
void SDF::Version(const std::string &_version)
{
  version = _version;
}

#ifndef _WIN32
#pragma GCC diagnostic pop
#endif<|MERGE_RESOLUTION|>--- conflicted
+++ resolved
@@ -158,900 +158,6 @@
   }
 }
 
-<<<<<<< HEAD
-/////////////////////////////////////////////////
-Element::Element()
-{
-  this->copyChildren = false;
-  this->nestedSDF = false;
-}
-
-/////////////////////////////////////////////////
-Element::~Element()
-{
-  this->parent.reset();
-  for (Param_V::iterator iter = this->attributes.begin();
-      iter != this->attributes.end(); ++iter)
-  {
-    (*iter).reset();
-  }
-  this->attributes.clear();
-
-  for (ElementPtr_V::iterator iter = this->elements.begin();
-      iter != this->elements.end(); ++iter)
-  {
-    (*iter).reset();
-  }
-
-  for (ElementPtr_V::iterator iter = this->elementDescriptions.begin();
-      iter != this->elementDescriptions.end(); ++iter)
-  {
-    (*iter).reset();
-  }
-  this->elements.clear();
-  this->elementDescriptions.clear();
-
-  this->value.reset();
-
-  // this->Reset();
-}
-
-/////////////////////////////////////////////////
-ElementPtr Element::GetParent() const
-{
-  return this->parent;
-}
-
-/////////////////////////////////////////////////
-void Element::SetParent(const ElementPtr _parent)
-{
-  this->parent = _parent;
-}
-
-/////////////////////////////////////////////////
-void Element::SetName(const std::string &_name)
-{
-  this->name = _name;
-}
-
-/////////////////////////////////////////////////
-const std::string &Element::GetName() const
-{
-  return this->name;
-}
-
-/////////////////////////////////////////////////
-void Element::SetRequired(const std::string &_req)
-{
-  this->required = _req;
-}
-
-/////////////////////////////////////////////////
-const std::string &Element::GetRequired() const
-{
-  return this->required;
-}
-
-/////////////////////////////////////////////////
-void Element::SetCopyChildren(bool _value)
-{
-  this->copyChildren = _value;
-}
-
-/////////////////////////////////////////////////
-bool Element::GetCopyChildren() const
-{
-  return this->copyChildren;
-}
-
-/////////////////////////////////////////////////
-void Element::SetNestedSDF(bool _value)
-{
-  this->nestedSDF = _value;
-}
-
-/////////////////////////////////////////////////
-bool Element::GetNestedSDF() const
-{
-  return this->nestedSDF;
-}
-
-/////////////////////////////////////////////////
-void Element::AddValue(const std::string &_type,
-    const std::string &_defaultValue, bool _required,
-    const std::string &_description)
-{
-  this->value = this->CreateParam(this->name, _type, _defaultValue, _required,
-      _description);
-}
-
-/////////////////////////////////////////////////
-boost::shared_ptr<Param> Element::CreateParam(const std::string &_key,
-    const std::string &_type, const std::string &_defaultValue, bool _required,
-    const std::string &_description)
-{
-  return boost::shared_ptr<Param>(
-        new Param(_key, _type, _defaultValue, _required, _description));
-}
-
-/////////////////////////////////////////////////
-void Element::AddAttribute(const std::string &_key, const std::string &_type,
-    const std::string &_defaultValue, bool _required,
-    const std::string &_description)
-{
-  this->attributes.push_back(
-      this->CreateParam(_key, _type, _defaultValue, _required, _description));
-}
-
-/////////////////////////////////////////////////
-ElementPtr Element::Clone() const
-{
-  ElementPtr clone(new Element);
-  clone->description = this->description;
-  clone->name = this->name;
-  clone->required = this->required;
-  // clone->parent = this->parent;
-  clone->copyChildren = this->copyChildren;
-  clone->nestedSDF = this->nestedSDF;
-  clone->includeFilename = this->includeFilename;
-
-  Param_V::const_iterator aiter;
-  for (aiter = this->attributes.begin();
-      aiter != this->attributes.end(); ++aiter)
-  {
-    clone->attributes.push_back((*aiter)->Clone());
-  }
-
-  ElementPtr_V::const_iterator eiter;
-  for (eiter = this->elementDescriptions.begin();
-      eiter != this->elementDescriptions.end(); ++eiter)
-  {
-    clone->elementDescriptions.push_back((*eiter)->Clone());
-  }
-
-  for (eiter = this->elements.begin(); eiter != this->elements.end(); ++eiter)
-  {
-    clone->elements.push_back((*eiter)->Clone());
-    clone->elements.back()->parent = clone;
-  }
-
-  if (this->value)
-    clone->value = this->value->Clone();
-
-  return clone;
-}
-
-/////////////////////////////////////////////////
-void Element::Copy(const ElementPtr _elem)
-{
-  this->name = _elem->GetName();
-  this->description = _elem->GetDescription();
-  this->required = _elem->GetRequired();
-  this->copyChildren = _elem->GetCopyChildren();
-  this->nestedSDF = _elem->GetNestedSDF();
-  this->includeFilename = _elem->includeFilename;
-
-  for (Param_V::iterator iter = _elem->attributes.begin();
-       iter != _elem->attributes.end(); ++iter)
-  {
-    if (!this->HasAttribute((*iter)->GetKey()))
-      this->attributes.push_back((*iter)->Clone());
-    ParamPtr param = this->GetAttribute((*iter)->GetKey());
-    (*param) = (**iter);
-  }
-
-  if (_elem->GetValue())
-  {
-    if (!this->value)
-      this->value = _elem->GetValue()->Clone();
-    else
-      *(this->value) = *(_elem->GetValue());
-  }
-
-  this->elementDescriptions.clear();
-  for (ElementPtr_V::const_iterator iter = _elem->elementDescriptions.begin();
-       iter != _elem->elementDescriptions.end(); ++iter)
-  {
-    this->elementDescriptions.push_back((*iter)->Clone());
-  }
-
-  this->elements.clear();
-  for (ElementPtr_V::iterator iter = _elem->elements.begin();
-       iter != _elem->elements.end(); ++iter)
-  {
-    ElementPtr elem = (*iter)->Clone();
-    elem->Copy(*iter);
-    elem->parent = shared_from_this();
-    this->elements.push_back(elem);
-  }
-}
-
-/////////////////////////////////////////////////
-void Element::PrintDescription(const std::string &_prefix)
-{
-  std::cout << _prefix << "<element name ='" << this->name
-            << "' required ='" << this->required << "'>\n";
-
-  std::cout << _prefix << "  <description>" << this->description
-            << "</description>\n";
-
-  Param_V::iterator aiter;
-  for (aiter = this->attributes.begin();
-      aiter != this->attributes.end(); ++aiter)
-  {
-    std::cout << _prefix << "  <attribute name ='"
-              << (*aiter)->GetKey() << "' type ='" << (*aiter)->GetTypeName()
-              << "' default ='" << (*aiter)->GetDefaultAsString()
-              << "' required ='" << (*aiter)->GetRequired() << "'>\n";
-    std::cout << _prefix << "    <description>" << (*aiter)->GetDescription()
-              << "</description>\n";
-    std::cout << _prefix << "  </attribute>\n";
-  }
-
-  if (this->GetCopyChildren())
-    std::cout << _prefix << "  <element copy_data ='true' required ='*'/>\n";
-
-  if (this->GetNestedSDF())
-    std::cout << _prefix << "  <element nested_sdf ='true' required ='*'/>\n";
-
-  ElementPtr_V::iterator eiter;
-  for (eiter = this->elementDescriptions.begin();
-      eiter != this->elementDescriptions.end(); ++eiter)
-  {
-    (*eiter)->PrintDescription(_prefix + "  ");
-  }
-
-  std::cout << _prefix << "</element>\n";
-}
-
-/////////////////////////////////////////////////
-void Element::PrintDocRightPane(std::string &_html, int _spacing, int &_index)
-{
-  std::ostringstream stream;
-  ElementPtr_V::iterator eiter;
-
-  int start = _index++;
-
-  std::string childHTML;
-  for (eiter = this->elementDescriptions.begin();
-      eiter != this->elementDescriptions.end(); ++eiter)
-  {
-    (*eiter)->PrintDocRightPane(childHTML, _spacing + 4, _index);
-  }
-
-  stream << "<a name=\"" << this->name << start
-         << "\">&lt" << this->name << "&gt</a>";
-
-  stream << "<div style='padding-left:" << _spacing << "px;'>\n";
-
-  stream << "<div style='background-color: #ffffff'>\n";
-
-  stream << "<font style='font-weight:bold'>Description: </font>";
-  if (!this->description.empty())
-    stream << this->description << "<br>\n";
-  else
-    stream << "none<br>\n";
-
-  stream << "<font style='font-weight:bold'>Required: </font>"
-         << this->required << "&nbsp;&nbsp;&nbsp;\n";
-
-  stream << "<font style='font-weight:bold'>Type: </font>";
-  if (this->value)
-  {
-    stream << this->value->GetTypeName()
-           << "&nbsp;&nbsp;&nbsp;\n"
-           << "<font style='font-weight:bold'>Default: </font>"
-           << this->value->GetDefaultAsString() << '\n';
-  }
-  else
-    stream << "n/a\n";
-
-  stream << "</div>";
-
-  if (this->attributes.size() > 0)
-  {
-    stream << "<div style='background-color: #dedede; padding-left:10px; "
-           << "display:inline-block;'>\n";
-    stream << "<font style='font-weight:bold'>Attributes</font><br>";
-
-    Param_V::iterator aiter;
-    for (aiter = this->attributes.begin();
-        aiter != this->attributes.end(); ++aiter)
-    {
-      stream << "<div style='display: inline-block;padding-bottom: 4px;'>\n";
-
-      stream << "<div style='float:left; width: 80px;'>\n";
-      stream << "<font style='font-style: italic;'>" << (*aiter)->GetKey()
-        << "</font>: ";
-      stream << "</div>\n";
-
-      stream << "<div style='float:left; padding-left: 4px; width: 300px;'>\n";
-
-      if (!(*aiter)->GetDescription().empty())
-          stream << (*aiter)->GetDescription() << "<br>\n";
-      else
-          stream << "no description<br>\n";
-
-      stream << "<font style='font-weight:bold'>Type: </font>"
-             << (*aiter)->GetTypeName() << "&nbsp;&nbsp;&nbsp;"
-        << "<font style='font-weight:bold'>Default: </font>"
-        << (*aiter)->GetDefaultAsString() << "<br>";
-      stream << "</div>\n";
-
-      stream << "</div>\n";
-    }
-    stream << "</div>\n";
-    stream << "<br>\n";
-  }
-
-  _html += stream.str();
-  _html += childHTML;
-  _html += "</div>\n";
-}
-
-/////////////////////////////////////////////////
-void Element::PrintDocLeftPane(std::string &_html, int _spacing, int &_index)
-{
-  std::ostringstream stream;
-  ElementPtr_V::iterator eiter;
-
-  int start = _index++;
-
-  std::string childHTML;
-  for (eiter = this->elementDescriptions.begin();
-      eiter != this->elementDescriptions.end(); ++eiter)
-  {
-    (*eiter)->PrintDocLeftPane(childHTML, _spacing + 4, _index);
-  }
-
-  stream << "<a id='" << start << "' onclick='highlight(" << start
-         << ");' href=\"#" << this->name << start
-         << "\">&lt" << this->name << "&gt</a>";
-
-  stream << "<div style='padding-left:" << _spacing << "px;'>\n";
-
-  _html += stream.str();
-  _html += childHTML;
-  _html += "</div>\n";
-}
-
-/////////////////////////////////////////////////
-void Element::PrintValues(std::string _prefix)
-{
-  std::cout << _prefix << "<" << this->name;
-
-  Param_V::iterator aiter;
-  for (aiter = this->attributes.begin();
-       aiter != this->attributes.end(); ++aiter)
-  {
-    std::cout << " " << (*aiter)->GetKey() << "='"
-      << (*aiter)->GetAsString() << "'";
-  }
-
-  if (this->elements.size() > 0)
-  {
-    std::cout << ">\n";
-    ElementPtr_V::iterator eiter;
-    for (eiter = this->elements.begin();
-        eiter != this->elements.end(); ++eiter)
-    {
-      (*eiter)->PrintValues(_prefix + "  ");
-    }
-    std::cout << _prefix << "</" << this->name << ">\n";
-  }
-  else
-  {
-    if (this->value)
-    {
-      std::cout << ">" << this->value->GetAsString()
-        << "</" << this->name << ">\n";
-    }
-    else
-    {
-      std::cout << "/>\n";
-    }
-  }
-}
-
-/////////////////////////////////////////////////
-std::string Element::ToString(const std::string &_prefix) const
-{
-  std::ostringstream out;
-  this->ToString(_prefix, out);
-  return out.str();
-}
-
-/////////////////////////////////////////////////
-void Element::ToString(const std::string &_prefix,
-                       std::ostringstream &_out) const
-{
-  if (this->includeFilename.empty())
-  {
-    _out << _prefix << "<" << this->name;
-
-    Param_V::const_iterator aiter;
-    for (aiter = this->attributes.begin();
-        aiter != this->attributes.end(); ++aiter)
-    {
-      _out << " " << (*aiter)->GetKey() << "='"
-           << (*aiter)->GetAsString() << "'";
-    }
-
-    if (this->elements.size() > 0)
-    {
-      _out << ">\n";
-      ElementPtr_V::const_iterator eiter;
-      for (eiter = this->elements.begin();
-          eiter != this->elements.end(); ++eiter)
-      {
-        (*eiter)->ToString(_prefix + "  ", _out);
-      }
-      _out << _prefix << "</" << this->name << ">\n";
-    }
-    else
-    {
-      if (this->value)
-      {
-        _out << ">" << this->value->GetAsString()
-             << "</" << this->name << ">\n";
-      }
-      else
-      {
-        _out << "/>\n";
-      }
-    }
-  }
-  else
-  {
-    _out << _prefix << "<include filename='"
-         << this->includeFilename << "'/>\n";
-  }
-}
-
-/////////////////////////////////////////////////
-bool Element::HasAttribute(const std::string &_key)
-{
-  return this->GetAttribute(_key) != NULL;
-}
-
-/////////////////////////////////////////////////
-bool Element::GetAttributeSet(const std::string &_key)
-{
-  bool result = false;
-  ParamPtr p = this->GetAttribute(_key);
-  if (p)
-    result = p->GetSet();
-
-  return result;
-}
-
-/////////////////////////////////////////////////
-ParamPtr Element::GetAttribute(const std::string &_key)
-{
-  Param_V::const_iterator iter;
-  for (iter = this->attributes.begin();
-      iter != this->attributes.end(); ++iter)
-  {
-    if ((*iter)->GetKey() == _key)
-      return (*iter);
-  }
-  return ParamPtr();
-}
-
-/////////////////////////////////////////////////
-unsigned int Element::GetAttributeCount() const
-{
-  return this->attributes.size();
-}
-
-/////////////////////////////////////////////////
-ParamPtr Element::GetAttribute(unsigned int _index) const
-{
-  ParamPtr result;
-  if (_index < this->attributes.size())
-    result = this->attributes[_index];
-
-  return result;
-}
-
-/////////////////////////////////////////////////
-unsigned int Element::GetElementDescriptionCount() const
-{
-  return this->elementDescriptions.size();
-}
-
-/////////////////////////////////////////////////
-ElementPtr Element::GetElementDescription(unsigned int _index) const
-{
-  ElementPtr result;
-  if (_index < this->elementDescriptions.size())
-    result = this->elementDescriptions[_index];
-  return result;
-}
-
-/////////////////////////////////////////////////
-ElementPtr Element::GetElementDescription(const std::string &_key) const
-{
-  ElementPtr_V::const_iterator iter;
-  for (iter = this->elementDescriptions.begin();
-       iter != this->elementDescriptions.end(); ++iter)
-  {
-    if ((*iter)->GetName() == _key)
-      return (*iter);
-  }
-
-  return ElementPtr();
-}
-
-/////////////////////////////////////////////////
-ParamPtr Element::GetValue()
-{
-  return this->value;
-}
-
-/////////////////////////////////////////////////
-bool Element::HasElement(const std::string &_name) const
-{
-  ElementPtr_V::const_iterator iter;
-  for (iter = this->elements.begin(); iter != this->elements.end(); ++iter)
-  {
-    if ((*iter)->GetName() == _name)
-      return true;
-  }
-
-  return false;
-}
-
-/////////////////////////////////////////////////
-ElementPtr Element::GetElementImpl(const std::string &_name) const
-{
-  ElementPtr_V::const_iterator iter;
-  for (iter = this->elements.begin(); iter != this->elements.end(); ++iter)
-  {
-    if ((*iter)->GetName() == _name)
-      return (*iter);
-  }
-
-  // gzdbg << "Unable to find element [" << _name << "] return empty\n";
-  return ElementPtr();
-}
-
-/////////////////////////////////////////////////
-ElementPtr Element::GetFirstElement() const
-{
-  if (this->elements.empty())
-    return ElementPtr();
-  else
-    return this->elements.front();
-}
-
-/////////////////////////////////////////////////
-ElementPtr Element::GetNextElement(const std::string &_name) const
-{
-  if (this->parent)
-  {
-    ElementPtr_V::const_iterator iter;
-    iter = std::find(this->parent->elements.begin(),
-        this->parent->elements.end(), shared_from_this());
-
-    if (iter == this->parent->elements.end())
-    {
-      return ElementPtr();
-    }
-
-    ++iter;
-    if (iter == this->parent->elements.end())
-      return ElementPtr();
-    else if (_name.empty())
-      return *(iter);
-    else
-    {
-      for (; iter != this->parent->elements.end(); ++iter)
-      {
-        if ((*iter)->GetName() == _name)
-          return (*iter);
-      }
-    }
-  }
-
-  return ElementPtr();
-}
-
-/////////////////////////////////////////////////
-ElementPtr Element::GetElement(const std::string &_name)
-{
-  if (this->HasElement(_name))
-    return this->GetElementImpl(_name);
-  else
-    return this->AddElement(_name);
-}
-
-/////////////////////////////////////////////////
-void Element::InsertElement(ElementPtr _elem)
-{
-  this->elements.push_back(_elem);
-}
-
-/////////////////////////////////////////////////
-bool Element::HasElementDescription(const std::string &_name)
-{
-  bool result = false;
-  ElementPtr_V::const_iterator iter;
-  for (iter = this->elementDescriptions.begin();
-       iter != this->elementDescriptions.end(); ++iter)
-  {
-    if ((*iter)->name == _name)
-    {
-      result = true;
-      break;
-    }
-  }
-
-  return result;
-}
-
-/////////////////////////////////////////////////
-ElementPtr Element::AddElement(const std::string &_name)
-{
-  ElementPtr_V::const_iterator iter, iter2;
-  for (iter = this->elementDescriptions.begin();
-      iter != this->elementDescriptions.end(); ++iter)
-  {
-    if ((*iter)->name == _name)
-    {
-      ElementPtr elem = (*iter)->Clone();
-      elem->SetParent(shared_from_this());
-      this->elements.push_back(elem);
-
-      // Add all child elements.
-      for (iter2 = elem->elementDescriptions.begin();
-           iter2 != elem->elementDescriptions.end(); ++iter2)
-      {
-        // Add only required child element
-        if ((*iter2)->GetRequired() == "1")
-        {
-          elem->AddElement((*iter2)->name);
-        }
-      }
-
-      return this->elements.back();
-    }
-  }
-  sdferr << "Missing element description for [" << _name << "]\n";
-  return ElementPtr();
-}
-
-/////////////////////////////////////////////////
-void Element::ClearElements()
-{
-  for (sdf::ElementPtr_V::iterator iter = this->elements.begin();
-      iter != this->elements.end(); ++iter)
-  {
-    (*iter)->ClearElements();
-  }
-
-  this->elements.clear();
-}
-
-/////////////////////////////////////////////////
-void Element::Update()
-{
-  for (sdf::Param_V::iterator iter = this->attributes.begin();
-      iter != this->attributes.end(); ++iter)
-  {
-    (*iter)->Update();
-  }
-
-  for (sdf::ElementPtr_V::iterator iter = this->elements.begin();
-      iter != this->elements.end(); ++iter)
-  {
-    (*iter)->Update();
-  }
-
-  if (this->value)
-    this->value->Update();
-}
-
-/////////////////////////////////////////////////
-void Element::Reset()
-{
-  for (ElementPtr_V::iterator iter = this->elements.begin();
-      iter != this->elements.end(); ++iter)
-  {
-    if (*iter)
-      (*iter)->Reset();
-    (*iter).reset();
-  }
-
-  for (ElementPtr_V::iterator iter = this->elementDescriptions.begin();
-      iter != this->elementDescriptions.end(); ++iter)
-  {
-    if (*iter)
-      (*iter)->Reset();
-    (*iter).reset();
-  }
-  this->elements.clear();
-  this->elementDescriptions.clear();
-
-  this->value.reset();
-
-  this->parent.reset();
-}
-
-/////////////////////////////////////////////////
-void Element::AddElementDescription(ElementPtr _elem)
-{
-  this->elementDescriptions.push_back(_elem);
-}
-
-/////////////////////////////////////////////////
-void Element::SetInclude(const std::string &_filename)
-{
-  this->includeFilename = _filename;
-}
-
-/////////////////////////////////////////////////
-std::string Element::GetInclude() const
-{
-  return this->includeFilename;
-}
-
-/////////////////////////////////////////////////
-std::string Element::GetDescription() const
-{
-  return this->description;
-}
-
-/////////////////////////////////////////////////
-void Element::SetDescription(const std::string &_desc)
-{
-  this->description = _desc;
-}
-
-/////////////////////////////////////////////////
-void Element::RemoveFromParent()
-{
-  if (this->parent)
-  {
-    ElementPtr_V::iterator iter;
-    iter = std::find(this->parent->elements.begin(),
-        this->parent->elements.end(), shared_from_this());
-
-    if (iter != this->parent->elements.end())
-    {
-      this->parent->elements.erase(iter);
-      this->parent.reset();
-    }
-  }
-}
-
-
-/////////////////////////////////////////////////
-bool Element::GetValueBool(const std::string &_key)
-{
-  return this->Get<bool>(_key);
-}
-
-/////////////////////////////////////////////////
-int Element::GetValueInt(const std::string &_key)
-{
-  return this->Get<int>(_key);
-}
-
-/////////////////////////////////////////////////
-float Element::GetValueFloat(const std::string &_key)
-{
-  return this->Get<float>(_key);
-}
-
-/////////////////////////////////////////////////
-double Element::GetValueDouble(const std::string &_key)
-{
-  return this->Get<double>(_key);
-}
-
-/////////////////////////////////////////////////
-unsigned int Element::GetValueUInt(const std::string &_key)
-{
-  return this->Get<unsigned int>(_key);
-}
-
-/////////////////////////////////////////////////
-char Element::GetValueChar(const std::string &_key)
-{
-  return this->Get<char>(_key);
-}
-
-/////////////////////////////////////////////////
-std::string Element::GetValueString(const std::string &_key)
-{
-  return this->Get<std::string>(_key);
-}
-
-/////////////////////////////////////////////////
-sdf::Vector3 Element::GetValueVector3(const std::string &_key)
-{
-  return this->Get<sdf::Vector3>(_key);
-}
-
-/////////////////////////////////////////////////
-sdf::Vector2d Element::GetValueVector2d(const std::string &_key)
-{
-  return this->Get<sdf::Vector2d>(_key);
-}
-
-/////////////////////////////////////////////////
-sdf::Quaternion Element::GetValueQuaternion(const std::string &_key)
-{
-  return this->Get<sdf::Quaternion>(_key);
-}
-
-/////////////////////////////////////////////////
-sdf::Pose Element::GetValuePose(const std::string &_key)
-{
-  return this->Get<sdf::Pose>(_key);
-}
-
-/////////////////////////////////////////////////
-sdf::Color Element::GetValueColor(const std::string &_key)
-{
-  return this->Get<sdf::Color>(_key);
-}
-
-/////////////////////////////////////////////////
-sdf::Time Element::GetValueTime(const std::string &_key)
-{
-  return this->Get<sdf::Time>(_key);
-}
-
-/////////////////////////////////////////////////
-boost::any Element::GetAny(const std::string &_key)
-{
-  boost::any result;
-  if (_key.empty() && this->value)
-  {
-    if (!this->value->GetAny(result))
-    {
-      sdferr << "Couldn't get element [" << this->GetName()
-             << "] as boost::any\n";
-    }
-  }
-  else if (!_key.empty())
-  {
-    ParamPtr param = this->GetAttribute(_key);
-    if (param)
-    {
-      if (!this->GetAttribute(_key)->GetAny(result))
-        sdferr << "Couldn't get attribute [" << _key << "] as boost::any\n";
-    }
-    else if (this->HasElement(_key))
-      result = this->GetElementImpl(_key)->GetAny();
-    else if (this->HasElementDescription(_key))
-      result = this->GetElementDescription(_key)->GetAny();
-    else
-      sdferr << "Unable to find value for key [" << _key << "]\n";
-  }
-  return result;
-}
-
-/////////////////////////////////////////////////
-void Element::RemoveChild(ElementPtr _child)
-{
-  SDF_ASSERT(_child, "Cannot remove a NULL child pointer");
-
-  ElementPtr_V::iterator iter;
-  iter = std::find(this->elements.begin(),
-                   this->elements.end(), _child);
-
-  if (iter != this->elements.end())
-  {
-    _child->SetParent(ElementPtr());
-    this->elements.erase(iter);
-  }
-}
-
-=======
->>>>>>> 509177e5
 /// \todo Remove this pragma once this->root is removed
 #ifndef _WIN32
 #pragma GCC diagnostic push
