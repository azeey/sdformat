--- conflicted
+++ resolved
@@ -71,11 +71,7 @@
   // Set test class variables based on sdf values
   // Set parameter update functions to test class accessors
   SDFUpdateFixture fixture;
-<<<<<<< HEAD
   nameParam->Get<std::string>(fixture.name);
-=======
-  nameParam->Get(fixture.name);
->>>>>>> 5b1db11e
   nameParam->SetUpdateFunc(std::bind(&SDFUpdateFixture::GetName, &fixture));
 
   std::string nameCheck;
@@ -126,15 +122,9 @@
   // Set test class variables based on sdf values
   // Set parameter update functions to test class accessors
   SDFUpdateFixture fixture;
-<<<<<<< HEAD
   staticParam->Get<bool>(fixture.flag);
   staticParam->SetUpdateFunc(std::bind(&SDFUpdateFixture::GetFlag, &fixture));
   poseParam->Get<ignition::math::Pose3d>(fixture.pose);
-=======
-  staticParam->Get(fixture.flag);
-  staticParam->SetUpdateFunc(std::bind(&SDFUpdateFixture::GetFlag, &fixture));
-  poseParam->Get(fixture.pose);
->>>>>>> 5b1db11e
   poseParam->SetUpdateFunc(std::bind(&SDFUpdateFixture::GetPose, &fixture));
 
   bool flagCheck;
