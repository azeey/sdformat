/*
 * Copyright 2017 Open Source Robotics Foundation
 *
 * Licensed under the Apache License, Version 2.0 (the "License");
 * you may not use this file except in compliance with the License.
 * You may obtain a copy of the License at
 *
 *     http://www.apache.org/licenses/LICENSE-2.0
 *
 * Unless required by applicable law or agreed to in writing, software
 * distributed under the License is distributed on an "AS IS" BASIS,
 * WITHOUT WARRANTIES OR CONDITIONS OF ANY KIND, either express or implied.
 * See the License for the specific language governing permissions and
 * limitations under the License.
 *
*/
#include <string>
#include <utility>
#include "Utils.hh"

namespace sdf
{
inline namespace SDF_VERSION_NAMESPACE {

/////////////////////////////////////////////////
bool isReservedName(const std::string &_name)
{
  const std::size_t size = _name.size();
  return _name == "world" ||
      (size >= 4 &&
       _name.compare(0, 2, "__") == 0 &&
       _name.compare(size-2, 2, "__") == 0);
}

/////////////////////////////////////////////////
bool loadName(sdf::ElementPtr _sdf, std::string &_name)
{
  // Read the name
  std::pair<std::string, bool> namePair = _sdf->Get<std::string>("name", "");

  _name = namePair.first;
  return namePair.second;
}

/////////////////////////////////////////////////
bool loadPose(sdf::ElementPtr _sdf, ignition::math::Pose3d &_pose,
              std::string &_frame)
{
  sdf::ElementPtr sdf = _sdf;
  if (_sdf->GetName() != "pose")
  {
    if (_sdf->HasElement("pose"))
      sdf = _sdf->GetElement("pose");
    else
      return false;
  }

  // Read the frame. An empty frame implies the parent frame.
  std::pair<std::string, bool> framePair =
      sdf->Get<std::string>("relative_to", "");

  // Read the pose value.
  std::pair<ignition::math::Pose3d, bool> posePair =
    sdf->Get<ignition::math::Pose3d>("", ignition::math::Pose3d::Zero);

  // Set output, but only if the return value is true.
  if (posePair.second)
  {
    _pose = posePair.first;
    _frame = framePair.first;
  }

  // The frame attribute is optional, so only return true or false based
  // on the pose element value.
  return posePair.second;
}

/////////////////////////////////////////////////
<<<<<<< HEAD
bool isValidFrameReference(const std::string &_name)
{
  return "__root__" != _name;
=======
double infiniteIfNegative(const double _value)
{
  if (_value < 0.0)
    return std::numeric_limits<double>::infinity();

  return _value;
>>>>>>> 2cf2c8c0
}
}
}<|MERGE_RESOLUTION|>--- conflicted
+++ resolved
@@ -76,18 +76,18 @@
 }
 
 /////////////////////////////////////////////////
-<<<<<<< HEAD
-bool isValidFrameReference(const std::string &_name)
-{
-  return "__root__" != _name;
-=======
 double infiniteIfNegative(const double _value)
 {
   if (_value < 0.0)
     return std::numeric_limits<double>::infinity();
 
   return _value;
->>>>>>> 2cf2c8c0
+}
+
+/////////////////////////////////////////////////
+bool isValidFrameReference(const std::string &_name)
+{
+  return "__root__" != _name;
 }
 }
 }