/*
 * Copyright 2017 Open Source Robotics Foundation
 *
 * Licensed under the Apache License, Version 2.0 (the "License");
 * you may not use this file except in compliance with the License.
 * You may obtain a copy of the License at
 *
 *     http://www.apache.org/licenses/LICENSE-2.0
 *
 * Unless required by applicable law or agreed to in writing, software
 * distributed under the License is distributed on an "AS IS" BASIS,
 * WITHOUT WARRANTIES OR CONDITIONS OF ANY KIND, either express or implied.
 * See the License for the specific language governing permissions and
 * limitations under the License.
 *
*/
#ifndef SDFORMAT_UTILS_HH
#define SDFORMAT_UTILS_HH

#include <algorithm>
#include <string>
<<<<<<< HEAD
#include <vector>
#include "sdf/Error.hh"
=======
#include "sdf/system_util.hh"
>>>>>>> cc17111c
#include "sdf/Element.hh"
#include "sdf/Types.hh"

namespace sdf
{
  /// \brief Read the "name" attribute from an element.
  /// \param[in] _sdf SDF element pointer which contains the name.
  /// \param[out] _name String to hold the name value.
  /// \return True when the "name" attribute exists.
  SDFORMAT_VISIBLE
  bool loadName(sdf::ElementPtr _sdf, std::string &_name);

<<<<<<< HEAD
  /// \brief Load all objects of a specific sdf element type. No error
  /// is returned if an element is not present. This function assumes that
  /// an element has a "name" attribute that must be unique.
  /// \param[in] _sdf The SDF element that contains zero or more elements.
  /// \param[in] _sdfName Name of the sdf element, such as "model".
  /// \param[out] _objs Elements that match _sdfName in _sdf are added to this
  /// vector, unless an error is encountered during load or a duplicate name
  /// exists.
  /// \return The vector of errors. An empty vector indicates no errors were
  /// experienced.
  template<typename Class>
  sdf::Errors loadUniqueRepeated(sdf::ElementPtr _sdf,
      const std::string &_sdfName, std::vector<Class> &_objs)
  {
    Errors errors;

    std::vector<std::string> names;

    // Check that an element exists.
    if (_sdf->HasElement(_sdfName))
    {
      // Read all the elements.
      sdf::ElementPtr elem = _sdf->GetElement(_sdfName);
      while (elem)
      {
        Class obj;

        // Load the model and capture the errors.
        Errors loadErrors = obj.Load(elem);

        // If there are no errors...
        if (loadErrors.empty())
        {
          std::string name;

          // Read the name for uniqueness checks. Don't report errors here.
          // Errors are captured in obj.Load(elem) above.
          sdf::loadName(elem, name);

          // Check that the name does not exist.
          if (std::find(names.begin(), names.end(), name) != names.end())
          {
            errors.push_back({ErrorCode::DUPLICATE_NAME,
                _sdfName + " with name[" + name + "] already exists."});
          }
          else
          {
            // Add the object to the result if no errors have been encountered.
            _objs.push_back(std::move(obj));
            names.push_back(name);
          }
        }
        else
        {
          // Add the load errors to the master error list.
          errors.insert(errors.end(), loadErrors.begin(), loadErrors.end());
        }

        elem = elem->GetNextElement(_sdfName);
      }
    }
    // Do not add an error if the model tag is missing. This is an internal
    // function that is called by class without checking if an element actually
    // exists. This is a bit of safe code reduction.

    return errors;
  }
=======
  /// \brief Read a pose element from and SDF pointer, and return (via
  /// function parameters) the pose value and coordinate frame.
  /// \param[in] _sdf Pointer to an SDF element that is a pose element.
  /// \param[out] _pose Value of the pose element. The default value is
  /// ignition::math::Pose3d::Zero.
  /// \param[out] _frame Value of the frame attribute. The default value is
  /// and empty string.
  /// \return True if the pose element contained an ignition::math::Pose3d
  /// value.
  SDFORMAT_VISIBLE
  bool loadPose(sdf::ElementPtr _sdf, ignition::math::Pose3d &_pose,
                std::string &_frame);
>>>>>>> cc17111c
}
#endif<|MERGE_RESOLUTION|>--- conflicted
+++ resolved
@@ -19,12 +19,8 @@
 
 #include <algorithm>
 #include <string>
-<<<<<<< HEAD
 #include <vector>
 #include "sdf/Error.hh"
-=======
-#include "sdf/system_util.hh"
->>>>>>> cc17111c
 #include "sdf/Element.hh"
 #include "sdf/Types.hh"
 
@@ -34,10 +30,20 @@
   /// \param[in] _sdf SDF element pointer which contains the name.
   /// \param[out] _name String to hold the name value.
   /// \return True when the "name" attribute exists.
-  SDFORMAT_VISIBLE
   bool loadName(sdf::ElementPtr _sdf, std::string &_name);
 
-<<<<<<< HEAD
+  /// \brief Read a pose element from and SDF pointer, and return (via
+  /// function parameters) the pose value and coordinate frame.
+  /// \param[in] _sdf Pointer to an SDF element that is a pose element.
+  /// \param[out] _pose Value of the pose element. The default value is
+  /// ignition::math::Pose3d::Zero.
+  /// \param[out] _frame Value of the frame attribute. The default value is
+  /// and empty string.
+  /// \return True if the pose element contained an ignition::math::Pose3d
+  /// value.
+  bool loadPose(sdf::ElementPtr _sdf, ignition::math::Pose3d &_pose,
+                std::string &_frame);
+
   /// \brief Load all objects of a specific sdf element type. No error
   /// is returned if an element is not present. This function assumes that
   /// an element has a "name" attribute that must be unique.
@@ -105,19 +111,5 @@
 
     return errors;
   }
-=======
-  /// \brief Read a pose element from and SDF pointer, and return (via
-  /// function parameters) the pose value and coordinate frame.
-  /// \param[in] _sdf Pointer to an SDF element that is a pose element.
-  /// \param[out] _pose Value of the pose element. The default value is
-  /// ignition::math::Pose3d::Zero.
-  /// \param[out] _frame Value of the frame attribute. The default value is
-  /// and empty string.
-  /// \return True if the pose element contained an ignition::math::Pose3d
-  /// value.
-  SDFORMAT_VISIBLE
-  bool loadPose(sdf::ElementPtr _sdf, ignition::math::Pose3d &_pose,
-                std::string &_frame);
->>>>>>> cc17111c
 }
 #endif