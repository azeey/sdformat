/*
 * Copyright 2018 Open Source Robotics Foundation
 *
 * Licensed under the Apache License, Version 2.0 (the "License");
 * you may not use this file except in compliance with the License.
 * You may obtain a copy of the License at
 *
 *     http://www.apache.org/licenses/LICENSE-2.0
 *
 * Unless required by applicable law or agreed to in writing, software
 * distributed under the License is distributed on an "AS IS" BASIS,
 * WITHOUT WARRANTIES OR CONDITIONS OF ANY KIND, either express or implied.
 * See the License for the specific language governing permissions and
 * limitations under the License.
 *
*/
#include <memory>
#include <string>
#include <ignition/math/Pose3.hh>
#include "sdf/Error.hh"
#include "sdf/Types.hh"
#include "sdf/Visual.hh"
#include "sdf/Geometry.hh"
#include "Utils.hh"

using namespace sdf;

class sdf::VisualPrivate
{
  /// \brief Default constructor
  public: VisualPrivate() = default;

  /// \brief Copy constructor
  /// \param[in] _visualPrivate Joint axis to move.
  public: explicit VisualPrivate(const VisualPrivate &_visualPrivate);

  // Delete copy assignment so it is not accidentally used
  public: VisualPrivate &operator=(const VisualPrivate &) = delete;

  /// \brief Name of the visual.
  public: std::string name = "";

  /// \brief Whether the visual casts shadows
  public: bool castShadows = true;

<<<<<<< HEAD
  /// \brief Pose of the visual object
=======
  /// \brief Transparency value between 0 and 1
  public: float transparency  = 0.0;

  /// \brief Pose of the collision object
>>>>>>> 976dbbd8
  public: ignition::math::Pose3d pose = ignition::math::Pose3d::Zero;

  /// \brief Frame of the pose.
  public: std::string poseRelativeTo = "";

  /// \brief The visual's a geometry.
  public: Geometry geom;

  /// \brief The SDF element pointer used during load.
  public: sdf::ElementPtr sdf;

  /// \brief Pointer to the visual's material properties.
  public: std::unique_ptr<Material> material;

  /// \brief Name of xml parent object.
  public: std::string xmlParentName;

  /// \brief Weak pointer to model's Pose Relative-To Graph.
  public: std::weak_ptr<const sdf::PoseRelativeToGraph> poseRelativeToGraph;
};

/////////////////////////////////////////////////
VisualPrivate::VisualPrivate(const VisualPrivate &_visualPrivate)
    : name(_visualPrivate.name),
      castShadows(_visualPrivate.castShadows),
      transparency(_visualPrivate.transparency),
      pose(_visualPrivate.pose),
      poseRelativeTo(_visualPrivate.poseRelativeTo),
      geom(_visualPrivate.geom),
      sdf(_visualPrivate.sdf)
{
  if (_visualPrivate.material)
  {
    this->material = std::make_unique<Material>(*(_visualPrivate.material));
  }
}

/////////////////////////////////////////////////
Visual::Visual()
  : dataPtr(new VisualPrivate)
{
}

/////////////////////////////////////////////////
Visual::~Visual()
{
  delete this->dataPtr;
  this->dataPtr = nullptr;
}

/////////////////////////////////////////////////
Visual::Visual(const Visual &_visual)
  : dataPtr(new VisualPrivate(*_visual.dataPtr))
{
}

/////////////////////////////////////////////////
Visual::Visual(Visual &&_visual) noexcept
  : dataPtr(std::exchange(_visual.dataPtr, nullptr))
{
}

/////////////////////////////////////////////////
Visual &Visual::operator=(const Visual &_visual)
{
  return *this = Visual(_visual);
}

/////////////////////////////////////////////////
Visual &Visual::operator=(Visual &&_visual)
{
  std::swap(this->dataPtr, _visual.dataPtr);
  return *this;
}

/////////////////////////////////////////////////
Errors Visual::Load(ElementPtr _sdf)
{
  Errors errors;

  this->dataPtr->sdf = _sdf;

  // Check that the provided SDF element is a <visual>
  // This is an error that cannot be recovered, so return an error.
  if (_sdf->GetName() != "visual")
  {
    errors.push_back({ErrorCode::ELEMENT_INCORRECT_TYPE,
        "Attempting to load a Visual, but the provided SDF element is not a "
        "<visual>."});
    return errors;
  }

  // Read the visuals's name
  if (!loadName(_sdf, this->dataPtr->name))
  {
    errors.push_back({ErrorCode::ATTRIBUTE_MISSING,
                     "A visual name is required, but the name is not set."});
  }

  // Check that the visual's name is valid
  if (isReservedName(this->dataPtr->name))
  {
    errors.push_back({ErrorCode::RESERVED_NAME,
                     "The supplied visual name [" + this->dataPtr->name +
                     "] is reserved."});
  }

  // load cast shadows
  if (_sdf->HasElement("cast_shadows"))
  {
    this->dataPtr->castShadows = _sdf->Get<bool>("cast_shadows",
        this->dataPtr->castShadows).first;
  }

  // load transparency
  if (_sdf->HasElement("transparency"))
  {
    this->dataPtr->transparency = _sdf->Get<float>("transparency");
  }

  if (_sdf->HasElement("material"))
  {
    this->dataPtr->material.reset(new sdf::Material());
    Errors err = this->dataPtr->material->Load(_sdf->GetElement("material"));
    errors.insert(errors.end(), err.begin(), err.end());
  }

  // Load the pose. Ignore the return value since the pose is optional.
  loadPose(_sdf, this->dataPtr->pose, this->dataPtr->poseRelativeTo);

  // Load the geometry
  Errors geomErr = this->dataPtr->geom.Load(_sdf->GetElement("geometry"));
  errors.insert(errors.end(), geomErr.begin(), geomErr.end());

  return errors;
}

/////////////////////////////////////////////////
std::string Visual::Name() const
{
  return this->dataPtr->name;
}

/////////////////////////////////////////////////
void Visual::SetName(const std::string &_name) const
{
  this->dataPtr->name = _name;
}

/////////////////////////////////////////////////
bool Visual::CastShadows() const
{
  return this->dataPtr->castShadows;
}

/////////////////////////////////////////////////
void Visual::SetCastShadows(bool _castShadows)
{
  this->dataPtr->castShadows = _castShadows;
}

/////////////////////////////////////////////////
float Visual::Transparency() const
{
  return this->dataPtr->transparency;
}

/////////////////////////////////////////////////
void Visual::SetTransparency(float _transparency)
{
  this->dataPtr->transparency = _transparency;
}

/////////////////////////////////////////////////
const ignition::math::Pose3d &Visual::Pose() const
{
  return this->RawPose();
}

/////////////////////////////////////////////////
const ignition::math::Pose3d &Visual::RawPose() const
{
  return this->dataPtr->pose;
}

/////////////////////////////////////////////////
const std::string &Visual::PoseFrame() const
{
  return this->PoseRelativeTo();
}

/////////////////////////////////////////////////
const std::string &Visual::PoseRelativeTo() const
{
  return this->dataPtr->poseRelativeTo;
}

/////////////////////////////////////////////////
void Visual::SetPose(const ignition::math::Pose3d &_pose)
{
  this->SetRawPose(_pose);
}

/////////////////////////////////////////////////
void Visual::SetRawPose(const ignition::math::Pose3d &_pose)
{
  this->dataPtr->pose = _pose;
}

/////////////////////////////////////////////////
void Visual::SetPoseFrame(const std::string &_frame)
{
  this->SetPoseRelativeTo(_frame);
}

/////////////////////////////////////////////////
void Visual::SetPoseRelativeTo(const std::string &_frame)
{
  this->dataPtr->poseRelativeTo = _frame;
}

/////////////////////////////////////////////////
const Geometry *Visual::Geom() const
{
  return &this->dataPtr->geom;
}

/////////////////////////////////////////////////
void Visual::SetGeom(const Geometry &_geom)
{
  this->dataPtr->geom = _geom;
}

/////////////////////////////////////////////////
void Visual::SetXmlParentName(const std::string &_xmlParentName)
{
  this->dataPtr->xmlParentName = _xmlParentName;
}

/////////////////////////////////////////////////
void Visual::SetPoseRelativeToGraph(
    std::weak_ptr<const PoseRelativeToGraph> _graph)
{
  this->dataPtr->poseRelativeToGraph = _graph;
}

/////////////////////////////////////////////////
sdf::SemanticPose Visual::SemanticPose() const
{
  return sdf::SemanticPose(
      this->dataPtr->pose,
      this->dataPtr->poseRelativeTo,
      this->dataPtr->xmlParentName,
      this->dataPtr->poseRelativeToGraph);
}

/////////////////////////////////////////////////
sdf::ElementPtr Visual::Element() const
{
  return this->dataPtr->sdf;
}

/////////////////////////////////////////////////
sdf::Material *Visual::Material() const
{
  return this->dataPtr->material.get();
}

/////////////////////////////////////////////////
void Visual::SetMaterial(const sdf::Material &_material)
{
  this->dataPtr->material.reset(new sdf::Material(_material));
}<|MERGE_RESOLUTION|>--- conflicted
+++ resolved
@@ -43,14 +43,10 @@
   /// \brief Whether the visual casts shadows
   public: bool castShadows = true;
 
-<<<<<<< HEAD
-  /// \brief Pose of the visual object
-=======
   /// \brief Transparency value between 0 and 1
   public: float transparency  = 0.0;
 
-  /// \brief Pose of the collision object
->>>>>>> 976dbbd8
+  /// \brief Pose of the visual object
   public: ignition::math::Pose3d pose = ignition::math::Pose3d::Zero;
 
   /// \brief Frame of the pose.
