--- conflicted
+++ resolved
@@ -32,11 +32,7 @@
   visual.SetCastShadows(false);
   EXPECT_FALSE(visual.CastShadows());
 
-<<<<<<< HEAD
-  EXPECT_EQ(ignition::math::Pose3d::Zero, visual.Pose());
-=======
   EXPECT_EQ(ignition::math::Pose3d::Zero, visual.RawPose());
->>>>>>> 9a706ebb
   EXPECT_TRUE(visual.PoseRelativeTo().empty());
 
   visual.SetRawPose({0, -20, 30, IGN_PI_2, -IGN_PI, IGN_PI_2});
@@ -75,11 +71,7 @@
   EXPECT_EQ("test_visual", visual.Name());
   EXPECT_FALSE(visual.CastShadows());
   EXPECT_EQ(ignition::math::Pose3d(0, -20, 30, IGN_PI_2, -IGN_PI, IGN_PI_2),
-<<<<<<< HEAD
-            visual.Pose());
-=======
             visual.RawPose());
->>>>>>> 9a706ebb
   EXPECT_EQ("link", visual.PoseRelativeTo());
   ASSERT_TRUE(nullptr != visual.Material());
   EXPECT_EQ(mat.Ambient(), visual.Material()->Ambient());
@@ -87,11 +79,7 @@
   EXPECT_EQ("test_visual", visual2.Name());
   EXPECT_FALSE(visual2.CastShadows());
   EXPECT_EQ(ignition::math::Pose3d(0, -20, 30, IGN_PI_2, -IGN_PI, IGN_PI_2),
-<<<<<<< HEAD
-            visual2.Pose());
-=======
-            visual2.RawPose());
->>>>>>> 9a706ebb
+            visual2.RawPose());
   EXPECT_EQ("link", visual2.PoseRelativeTo());
   ASSERT_TRUE(nullptr != visual2.Material());
   EXPECT_EQ(mat.Ambient(), visual2.Material()->Ambient());
@@ -117,11 +105,7 @@
   EXPECT_EQ("test_visual", visual.Name());
   EXPECT_FALSE(visual.CastShadows());
   EXPECT_EQ(ignition::math::Pose3d(0, -20, 30, IGN_PI_2, -IGN_PI, IGN_PI_2),
-<<<<<<< HEAD
-            visual.Pose());
-=======
             visual.RawPose());
->>>>>>> 9a706ebb
   EXPECT_EQ("link", visual.PoseRelativeTo());
   ASSERT_TRUE(nullptr != visual.Material());
   EXPECT_EQ(mat.Ambient(), visual.Material()->Ambient());
@@ -129,11 +113,7 @@
   EXPECT_EQ("test_visual", visual2.Name());
   EXPECT_FALSE(visual2.CastShadows());
   EXPECT_EQ(ignition::math::Pose3d(0, -20, 30, IGN_PI_2, -IGN_PI, IGN_PI_2),
-<<<<<<< HEAD
-            visual2.Pose());
-=======
-            visual2.RawPose());
->>>>>>> 9a706ebb
+            visual2.RawPose());
   EXPECT_EQ("link", visual2.PoseRelativeTo());
   ASSERT_TRUE(nullptr != visual2.Material());
   EXPECT_EQ(mat.Ambient(), visual2.Material()->Ambient());
@@ -158,11 +138,7 @@
   EXPECT_EQ("test_visual", visual2.Name());
   EXPECT_FALSE(visual2.CastShadows());
   EXPECT_EQ(ignition::math::Pose3d(0, -20, 30, IGN_PI_2, -IGN_PI, IGN_PI_2),
-<<<<<<< HEAD
-            visual2.Pose());
-=======
-            visual2.RawPose());
->>>>>>> 9a706ebb
+            visual2.RawPose());
   EXPECT_EQ("link", visual2.PoseRelativeTo());
   ASSERT_TRUE(nullptr != visual2.Material());
   EXPECT_EQ(mat.Ambient(), visual2.Material()->Ambient());
@@ -188,11 +164,7 @@
   EXPECT_EQ("test_visual", visual2.Name());
   EXPECT_FALSE(visual2.CastShadows());
   EXPECT_EQ(ignition::math::Pose3d(0, -20, 30, IGN_PI_2, -IGN_PI, IGN_PI_2),
-<<<<<<< HEAD
-            visual2.Pose());
-=======
-            visual2.RawPose());
->>>>>>> 9a706ebb
+            visual2.RawPose());
   EXPECT_EQ("link", visual2.PoseRelativeTo());
   ASSERT_TRUE(nullptr != visual2.Material());
   EXPECT_EQ(mat.Ambient(), visual2.Material()->Ambient());
