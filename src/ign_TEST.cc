/*
 * Copyright (C) 2017 Open Source Robotics Foundation
 *
 * Licensed under the Apache License, Version 2.0 (the "License");
 * you may not use this file except in compliance with the License.
 * You may obtain a copy of the License at
 *
 *     http://www.apache.org/licenses/LICENSE-2.0
 *
 * Unless required by applicable law or agreed to in writing, software
 * distributed under the License is distributed on an "AS IS" BASIS,
 * WITHOUT WARRANTIES OR CONDITIONS OF ANY KIND, either express or implied.
 * See the License for the specific language governing permissions and
 * limitations under the License.
 *
*/

#include <gtest/gtest.h>
#include <stdio.h>
#include <stdlib.h>
#include <string>

#include "sdf/parser.hh"
#include "sdf/SDFImpl.hh"
#include "sdf/sdf_config.h"
#include "test_config.h"

#ifdef _WIN32
  #define popen  _popen
  #define pclose _pclose
#endif

static const std::string g_sdfVersion(" --force-version " +
  std::string(SDF_VERSION_FULL));
static const std::string g_ignCommand(std::string(IGN_PATH) + "/ign");

/////////////////////////////////////////////////
std::string custom_exec_str(std::string _cmd)
{
  _cmd += " 2>&1";
  FILE *pipe = popen(_cmd.c_str(), "r");

  if (!pipe)
    return "ERROR";

  char buffer[128];
  std::string result = "";

  while (!feof(pipe))
  {
    if (fgets(buffer, 128, pipe) != NULL)
      result += buffer;
  }

  pclose(pipe);
  return result;
}

/////////////////////////////////////////////////
TEST(check, SDF)
{
  std::string pathBase = PROJECT_SOURCE_PATH;
  pathBase += "/test/sdf";

  // Check a good SDF file
  {
    std::string path = pathBase +"/box_plane_low_friction_test.world";

    // Check box_plane_low_friction_test.world
    std::string output =
      custom_exec_str(g_ignCommand + " sdf -k " + path + g_sdfVersion);
    EXPECT_EQ("Valid.\n", output) << output;
  }

  // Check a bad SDF file
  {
    std::string path = pathBase +"/box_bad_test.world";

    // Check box_bad_test.world
    std::string output =
      custom_exec_str(g_ignCommand + " sdf -k " + path + g_sdfVersion);
    EXPECT_NE(output.find("Required attribute"), std::string::npos)
      << output;
  }

  // Check an SDF file with sibling elements of the same type (world)
  // that have duplicate names.
  {
    std::string path = pathBase +"/world_duplicate.sdf";

    // Check world_duplicate.sdf
    std::string output =
      custom_exec_str(g_ignCommand + " sdf -k " + path + g_sdfVersion);
    EXPECT_NE(output.find("Error: World with name[default] already exists."),
              std::string::npos) << output;
  }

  // Check an SDF file with sibling elements of different types (model, light)
  // that have duplicate names.
  {
    std::string path = pathBase +"/world_sibling_same_names.sdf";

    // Check world_sibling_same_names.sdf
    std::string output =
      custom_exec_str(g_ignCommand + " sdf -k " + path + g_sdfVersion);
    EXPECT_NE(output.find("Error: non-unique names"), std::string::npos)
      << output;
  }

  // Check an SDF file with sibling elements of the same type (link)
  // that have duplicate names.
  {
    std::string path = pathBase +"/model_duplicate_links.sdf";

    // Check model_duplicate_links.sdf
    std::string output =
      custom_exec_str(g_ignCommand + " sdf -k " + path + g_sdfVersion);
    EXPECT_NE(output.find("Error: link with name[link] already exists."),
              std::string::npos) << output;
  }

  // Check an SDF file with sibling elements of the same type (joint)
  // that have duplicate names.
  {
    std::string path = pathBase +"/model_duplicate_joints.sdf";

    // Check model_duplicate_joints.sdf
    std::string output =
      custom_exec_str(g_ignCommand + " sdf -k " + path + g_sdfVersion);
    EXPECT_NE(output.find("Error: joint with name[joint] already exists."),
              std::string::npos) << output;
  }

  // Check an SDF file with sibling elements of different types (link, joint)
  // that have duplicate names.
  {
    std::string path = pathBase +"/model_link_joint_same_name.sdf";

    // Check model_link_joint_same_name.sdf
    std::string output =
      custom_exec_str(g_ignCommand + " sdf -k " + path + g_sdfVersion);
    EXPECT_NE(output.find("Error: non-unique names"), std::string::npos)
      << output;
  }

  // Check an SDF file with sibling elements of the same type (collision)
  // that have duplicate names.
  {
    std::string path = pathBase +"/link_duplicate_sibling_collisions.sdf";

    // Check link_duplicate_sibling_collisions.sdf
    std::string output =
      custom_exec_str(g_ignCommand + " sdf -k " + path + g_sdfVersion);
    EXPECT_NE(output.find("Error: collision with name[collision] "
                          "already exists."),
              std::string::npos) << output;
  }

  // Check an SDF file with sibling elements of the same type (visual)
  // that have duplicate names.
  {
    std::string path = pathBase +"/link_duplicate_sibling_visuals.sdf";

    // Check link_duplicate_sibling_visuals.sdf
    std::string output =
      custom_exec_str(g_ignCommand + " sdf -k " + path + g_sdfVersion);
    EXPECT_NE(output.find("Error: visual with name[visual] already exists."),
              std::string::npos) << output;
  }

  // Check an SDF file with cousin elements of the same type (collision)
  // that have duplicate names. This is a valid file.
  {
    std::string path = pathBase +"/link_duplicate_cousin_collisions.sdf";

    // Check link_duplicate_cousin_collisions.sdf
    std::string output =
      custom_exec_str(g_ignCommand + " sdf -k " + path + g_sdfVersion);
    EXPECT_EQ("Valid.\n", output) << output;
  }

  // Check an SDF file with cousin elements of the same type (visual)
  // that have duplicate names. This is a valid file.
  {
    std::string path = pathBase +"/link_duplicate_cousin_visuals.sdf";

    // Check link_duplicate_cousin_visuals.sdf
    std::string output =
      custom_exec_str(g_ignCommand + " sdf -k " + path + g_sdfVersion);
    EXPECT_EQ("Valid.\n", output) << output;
  }

<<<<<<< HEAD
  // Check an SDF file with a joint with an invalid child link.
  {
    std::string path = pathBase +"/joint_invalid_child.sdf";

    // Check joint_invalid_child.sdf
    std::string output =
      custom_exec_str(g_ignCommand + " sdf -k " + path + g_sdfVersion);
    EXPECT_NE(output.find("Error: child link with name[invalid] specified by "
                          "joint with name[joint] not found in model with "
                          "name[joint_invalid_child]."),
              std::string::npos) << output;
  }

  // Check an SDF file with a joint with an invalid parent link.
  {
    std::string path = pathBase +"/joint_invalid_parent.sdf";

    // Check joint_invalid_parent.sdf
    std::string output =
      custom_exec_str(g_ignCommand + " sdf -k " + path + g_sdfVersion);
    EXPECT_NE(output.find("Error: parent link with name[invalid] specified by "
                          "joint with name[joint] not found in model with "
                          "name[joint_invalid_parent]."),
              std::string::npos) << output;
  }

  // Check an SDF file with a joint with identical parent and child.
  {
    std::string path = pathBase +"/joint_invalid_parent_same_as_child.sdf";

    // Check joint_invalid_parent_same_as_child.sdf
    std::string output =
      custom_exec_str(g_ignCommand + " sdf -k " + path + g_sdfVersion);
    EXPECT_NE(output.find("Error: joint with name[joint] in model with "
                          "name[joint_invalid_parent_same_as_child] must "
                          "specify different link names for parent and child, "
                          "while [link] was specified for both."),
              std::string::npos) << output;
  }

  // Check an SDF file with the world specified as a parent link.
  // This is a valid file.
  {
    std::string path = pathBase +"/joint_parent_world.sdf";

    // Check joint_parent_world.sdf
    std::string output =
      custom_exec_str(g_ignCommand + " sdf -k " + path + g_sdfVersion);
    EXPECT_EQ("Valid.\n", output) << output;
  }

=======
>>>>>>> 5b64cbbf
  // Check an SDF file with the second link specified as the canonical link.
  // This is a valid file.
  {
    std::string path = pathBase +"/model_canonical_link.sdf";

    // Check model_canonical_link.sdf
    std::string output =
      custom_exec_str(g_ignCommand + " sdf -k " + path + g_sdfVersion);
    EXPECT_EQ("Valid.\n", output) << output;
  }

  // Check an SDF file with an invalid link specified as the canonical link.
  {
    std::string path = pathBase +"/model_invalid_canonical_link.sdf";

    // Check model_invalid_canonical_link.sdf
    std::string output =
      custom_exec_str(g_ignCommand + " sdf -k " + path + g_sdfVersion);
    EXPECT_NE(output.find("Error: canonical_link with name[link3] not found in "
                          "model with name[model_invalid_canonical_link]."),
              std::string::npos) << output;
  }

<<<<<<< HEAD
  // Check an SDF file with a nested model.
  {
    std::string path = pathBase +"/nested_model.sdf";

    // Check model_invalid_canonical_link.sdf
    std::string output =
      custom_exec_str(g_ignCommand + " sdf -k " + path + g_sdfVersion);
    EXPECT_NE(output.find("Error: Nested models are not yet supported by DOM "
              "objects, skipping model [top_level_model]."),
              std::string::npos) << output;
  }

=======
>>>>>>> 5b64cbbf
  // Check an invalid SDF file that uses reserved names.
  {
    std::string path = pathBase +"/model_invalid_reserved_names.sdf";

    // Check model_invalid_reserved_names.sdf
    std::string output =
      custom_exec_str(g_ignCommand + " sdf -k " + path + g_sdfVersion);
    EXPECT_NE(output.find("Error: The supplied link name [world] is reserved."),
              std::string::npos) << output;
    EXPECT_NE(output.find("Error: The supplied link name [__link__] "
                          "is reserved."),
              std::string::npos) << output;
    EXPECT_NE(output.find("Error: The supplied visual name [__visual__] "
                          "is reserved."),
              std::string::npos) << output;
    EXPECT_NE(output.find("Error: The supplied collision name [__collision__] "
                          "is reserved."),
              std::string::npos) << output;
    EXPECT_NE(output.find("Error: The supplied joint name [__joint__] "
                          "is reserved."),
              std::string::npos) << output;
<<<<<<< HEAD
    EXPECT_NE(output.find("Error: The supplied frame name [__frame__] "
                          "is reserved."),
              std::string::npos) << output;
=======
  }

  // Check that validity checks are disabled inside <plugin> elements
  {
    std::string path = pathBase +"/ignore_sdf_in_plugin.sdf";

    std::string output =
      custom_exec_str(g_ignCommand + " sdf -k " + path + g_sdfVersion);
    EXPECT_EQ("Valid.\n", output) << output;
  }

  // Check that validity checks are disabled inside namespaced elements
  {
    std::string path = pathBase +"/ignore_sdf_in_namespaced_elements.sdf";

    std::string output =
      custom_exec_str(g_ignCommand + " sdf -k " + path + g_sdfVersion);
    EXPECT_EQ("Valid.\n", output) << output;
>>>>>>> 5b64cbbf
  }

  // Check an SDF file with model frames using the attached_to attribute.
  // This is a valid file.
  {
    std::string path = pathBase +"/model_frame_attached_to.sdf";

    // Check model_frame_attached_to.sdf
    std::string output =
      custom_exec_str(g_ignCommand + " sdf -k " + path + g_sdfVersion);
    EXPECT_EQ("Valid.\n", output) << output;
  }

  // Check an SDF file with model frames attached_to joints.
  // This is a valid file.
  {
    std::string path = pathBase +"/model_frame_attached_to_joint.sdf";

    // Check model_frame_attached_to_joint.sdf
    std::string output =
      custom_exec_str(g_ignCommand + " sdf -k " + path + g_sdfVersion);
    EXPECT_EQ("Valid.\n", output) << output;
  }

  // Check an SDF file with model frames with invalid attached_to attributes.
  {
    std::string path = pathBase +"/model_frame_invalid_attached_to.sdf";

    // Check model_frame_invalid_attached_to.sdf
    std::string output =
      custom_exec_str(g_ignCommand + " sdf -k " + path + g_sdfVersion);
    EXPECT_NE(output.find("Error: attached_to name[A] specified by frame with "
                          "name[F3] does not match a link, joint, or frame "
                          "name in model with "
                          "name[model_frame_invalid_attached_to]."),
              std::string::npos) << output;
    EXPECT_NE(output.find("Error: attached_to name[F4] is identical to frame "
                          "name[F4], causing a graph cycle in model with "
                          "name[model_frame_invalid_attached_to]."),
              std::string::npos) << output;
  }

  // Check an SDF file with model frames using the attached_to attribute.
  // This is a valid file.
  {
    std::string path = pathBase +"/world_frame_attached_to.sdf";

    // Check world_frame_attached_to.sdf
    std::string output =
      custom_exec_str(g_ignCommand + " sdf -k " + path + g_sdfVersion);
    EXPECT_EQ("Valid.\n", output) << output;
  }

  // Check an SDF file with world frames with invalid attached_to attributes.
  {
    std::string path = pathBase +"/world_frame_invalid_attached_to.sdf";

    // Check world_frame_invalid_attached_to.sdf
    std::string output =
      custom_exec_str(g_ignCommand + " sdf -k " + path + g_sdfVersion);
    EXPECT_NE(output.find("Error: attached_to name[A] specified by frame with "
                          "name[F] does not match a model or frame "
                          "name in world with "
                          "name[world_frame_invalid_attached_to]."),
              std::string::npos) << output;
    EXPECT_NE(output.find("Error: attached_to name[self_cycle] is identical "
                          "to frame name[self_cycle], causing a graph cycle "
                          "in world with "
                          "name[world_frame_invalid_attached_to]."),
              std::string::npos) << output;
  }

  // Check an SDF file with links using the relative_to attribute.
  // This is a valid file.
  {
    std::string path = pathBase +"/model_link_relative_to.sdf";

    // Check model_link_relative_to.sdf
    std::string output =
      custom_exec_str(g_ignCommand + " sdf -k " + path + g_sdfVersion);
    EXPECT_EQ("Valid.\n", output) << output;
  }

  // Check an SDF file with model links with invalid relative_to attributes.
  {
    std::string path = pathBase +"/model_invalid_link_relative_to.sdf";

    // Check model_invalid_link_relative_to.sdf
    std::string output =
      custom_exec_str(g_ignCommand + " sdf -k " + path + g_sdfVersion);
    EXPECT_NE(output.find("Error: relative_to name[A] specified by link with "
                          "name[L] does not match a link, joint, or frame "
                          "name in model with "
                          "name[model_invalid_link_relative_to]."),
              std::string::npos) << output;
    EXPECT_NE(output.find("Error: relative_to name[self_cycle] is identical to "
                          "link name[self_cycle], causing a graph cycle in "
                          "model with name[model_invalid_link_relative_to]."),
              std::string::npos) << output;
  }

  // Check an SDF file with joints using the relative_to attribute.
  // This is a valid file.
  {
    std::string path = pathBase +"/model_joint_relative_to.sdf";

    // Check model_joint_relative_to.sdf
    std::string output =
      custom_exec_str(g_ignCommand + " sdf -k " + path + g_sdfVersion);
    EXPECT_EQ("Valid.\n", output) << output;
  }

  // Check an SDF file with model joints with invalid relative_to attributes.
  {
    std::string path = pathBase +"/model_invalid_joint_relative_to.sdf";

    // Check model_invalid_joint_relative_to.sdf
    std::string output =
      custom_exec_str(g_ignCommand + " sdf -k " + path + g_sdfVersion);
    EXPECT_NE(output.find("Error: relative_to name[A] specified by joint with "
                          "name[J] does not match a link, joint, or frame "
                          "name in model with "
                          "name[model_invalid_joint_relative_to]."),
              std::string::npos) << output;
    EXPECT_NE(output.find("Error: relative_to name[Jcycle] is identical to "
                          "joint name[Jcycle], causing a graph cycle in "
                          "model with name[model_invalid_joint_relative_to]."),
              std::string::npos) << output;
  }

  // Check an SDF file with model frames using the relative_to attribute.
  // This is a valid file.
  {
    std::string path = pathBase +"/model_frame_relative_to.sdf";

    // Check model_frame_relative_to.sdf
    std::string output =
      custom_exec_str(g_ignCommand + " sdf -k " + path + g_sdfVersion);
    EXPECT_EQ("Valid.\n", output) << output;
  }

  // Check an SDF file with model frames relative_to joints.
  // This is a valid file.
  {
    std::string path = pathBase +"/model_frame_relative_to_joint.sdf";

    // Check model_frame_relative_to_joint.sdf
    std::string output =
      custom_exec_str(g_ignCommand + " sdf -k " + path + g_sdfVersion);
    EXPECT_EQ("Valid.\n", output) << output;
  }

  // Check an SDF file with model frames with invalid relative_to attributes.
  {
    std::string path = pathBase +"/model_invalid_frame_relative_to.sdf";

    // Check model_invalid_frame_relative_to.sdf
    std::string output =
      custom_exec_str(g_ignCommand + " sdf -k " + path + g_sdfVersion);
    EXPECT_NE(output.find("Error: relative_to name[A] specified by frame with "
                          "name[F] does not match a link, joint, or frame "
                          "name in model with "
                          "name[model_invalid_frame_relative_to]."),
              std::string::npos) << output;
    EXPECT_NE(output.find("Error: relative_to name[cycle] is identical to "
                          "frame name[cycle], causing a graph cycle in model "
                          "with name[model_invalid_frame_relative_to]."),
              std::string::npos) << output;
  }

  // Check an SDF file with model frames using the attached_to attribute.
  // This is a valid file.
  {
    std::string path = pathBase +"/world_frame_relative_to.sdf";

    // Check world_frame_relative_to.sdf
    std::string output =
      custom_exec_str(g_ignCommand + " sdf -k " + path + g_sdfVersion);
    EXPECT_EQ("Valid.\n", output) << output;
  }

  // Check an SDF file with world frames with invalid relative_to attributes.
  {
    std::string path = pathBase +"/world_frame_invalid_relative_to.sdf";

    // Check world_frame_invalid_relative_to.sdf
    std::string output =
      custom_exec_str(g_ignCommand + " sdf -k " + path + g_sdfVersion);
    EXPECT_NE(output.find("Error: relative_to name[A] specified by model with "
                          "name[M] does not match a model or frame "
                          "name in world with "
                          "name[world_frame_invalid_relative_to]."),
              std::string::npos) << output;
    EXPECT_NE(output.find("Error: relative_to name[cycle] is identical "
                          "to model name[cycle], causing a graph cycle "
                          "in world with "
                          "name[world_frame_invalid_relative_to]."),
              std::string::npos) << output;
    EXPECT_NE(output.find("Error: relative_to name[A] specified by frame with "
                          "name[F] does not match a model or frame "
                          "name in world with "
                          "name[world_frame_invalid_relative_to]."),
              std::string::npos) << output;
    EXPECT_NE(output.find("Error: relative_to name[self_cycle] is identical "
                          "to frame name[self_cycle], causing a graph cycle "
                          "in world with "
                          "name[world_frame_invalid_relative_to]."),
              std::string::npos) << output;
  }
}

/////////////////////////////////////////////////
TEST(check_model_sdf, SDF)
{
  std::string pathBase = PROJECT_SOURCE_PATH;
  pathBase += "/test/integration/model/box";

  // Check a good SDF file by passing the absolute path
  {
    std::string path = pathBase +"/model.sdf";

    std::string output =
      custom_exec_str(g_ignCommand + " sdf -k " + path + g_sdfVersion);
    EXPECT_EQ("Valid.\n", output);
  }

  // Check a good SDF file from the same folder by passing a relative path
  {
    std::string path = "model.sdf";

    std::string output =
      custom_exec_str("cd " + pathBase + " && " +
                      g_ignCommand + " sdf -k " + path + g_sdfVersion);
    EXPECT_EQ("Valid.\n", output);
  }
}

/////////////////////////////////////////////////
TEST(describe, SDF)
{
  // Get the description
  std::string output =
    custom_exec_str(g_ignCommand + " sdf -d " + g_sdfVersion);
  EXPECT_FALSE(output.empty());

  // The first line should start with the following text.
  EXPECT_EQ(0u, output.find("<element name ='sdf' required ='1'"));
}

/////////////////////////////////////////////////
TEST(print, SDF)
{
  std::string pathBase = PROJECT_SOURCE_PATH;
  pathBase += "/test/sdf";

  // Check a good SDF file
  {
    std::string path = pathBase +"/box_plane_low_friction_test.world";
    sdf::SDFPtr sdf(new sdf::SDF());
    EXPECT_TRUE(sdf::init(sdf));
    EXPECT_TRUE(sdf::readFile(path, sdf));

    // Check box_plane_low_friction_test.world
    std::string output =
      custom_exec_str(g_ignCommand + " sdf -p " + path + g_sdfVersion);
    EXPECT_EQ(sdf->Root()->ToString(""), output);
  }

  // Check a bad SDF file
  {
    std::string path = pathBase +"/box_bad_test.world";

    // Check box_bad_test.world
    std::string output =
      custom_exec_str(g_ignCommand + " sdf -p " + path + g_sdfVersion);
    EXPECT_TRUE(output.find("Required attribute") != std::string::npos);
  }
}

/////////////////////////////////////////////////
/// Main
int main(int argc, char **argv)
{
  // Set IGN_CONFIG_PATH to the directory where the .yaml configuration file
  // is located.
  setenv("IGN_CONFIG_PATH", IGN_CONFIG_PATH, 1);

  // Make sure that we load the library recently built and not the one installed
  // in your system. This is done by placing the the current build directory
  // first in the LD_LIBRARY_PATH environment variable.
  //
  // We need to keep the existing LD_LIBRARY_PATH so that libsdformat.so can
  // find its dependency.
#ifndef _WIN32
  std::string testLibraryPath = IGN_TEST_LIBRARY_PATH;

  char *currentLibraryPath = std::getenv("LD_LIBRARY_PATH");
  if (currentLibraryPath)
  {
    testLibraryPath = testLibraryPath + ":" + currentLibraryPath;
  }

  setenv("LD_LIBRARY_PATH", testLibraryPath.c_str(), 1);
#endif

  ::testing::InitGoogleTest(&argc, argv);
  return RUN_ALL_TESTS();
}<|MERGE_RESOLUTION|>--- conflicted
+++ resolved
@@ -190,7 +190,6 @@
     EXPECT_EQ("Valid.\n", output) << output;
   }
 
-<<<<<<< HEAD
   // Check an SDF file with a joint with an invalid child link.
   {
     std::string path = pathBase +"/joint_invalid_child.sdf";
@@ -242,8 +241,6 @@
     EXPECT_EQ("Valid.\n", output) << output;
   }
 
-=======
->>>>>>> 5b64cbbf
   // Check an SDF file with the second link specified as the canonical link.
   // This is a valid file.
   {
@@ -267,7 +264,6 @@
               std::string::npos) << output;
   }
 
-<<<<<<< HEAD
   // Check an SDF file with a nested model.
   {
     std::string path = pathBase +"/nested_model.sdf";
@@ -280,8 +276,6 @@
               std::string::npos) << output;
   }
 
-=======
->>>>>>> 5b64cbbf
   // Check an invalid SDF file that uses reserved names.
   {
     std::string path = pathBase +"/model_invalid_reserved_names.sdf";
@@ -303,11 +297,9 @@
     EXPECT_NE(output.find("Error: The supplied joint name [__joint__] "
                           "is reserved."),
               std::string::npos) << output;
-<<<<<<< HEAD
     EXPECT_NE(output.find("Error: The supplied frame name [__frame__] "
                           "is reserved."),
               std::string::npos) << output;
-=======
   }
 
   // Check that validity checks are disabled inside <plugin> elements
@@ -326,7 +318,6 @@
     std::string output =
       custom_exec_str(g_ignCommand + " sdf -k " + path + g_sdfVersion);
     EXPECT_EQ("Valid.\n", output) << output;
->>>>>>> 5b64cbbf
   }
 
   // Check an SDF file with model frames using the attached_to attribute.
