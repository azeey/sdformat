--- conflicted
+++ resolved
@@ -17,12 +17,7 @@
 #include <stdlib.h>
 #include <stdio.h>
 #include <map>
-<<<<<<< HEAD
-=======
-#include <boost/algorithm/string.hpp>
-#include <boost/filesystem.hpp>
 #include <ignition/math/SemanticVersion.hh>
->>>>>>> f0dd2689
 
 #include "sdf/Console.hh"
 #include "sdf/Converter.hh"
@@ -580,28 +575,30 @@
 //////////////////////////////////////////////////
 std::string getModelFilePath(const std::string &_modelDirPath)
 {
-  boost::filesystem::path configFilePath = _modelDirPath;
+  std::string configFilePath;
 
   /// \todo This hardcoded bit is very Gazebo centric. It should
-  /// be abstracted away, possible through a plugin to SDF.
-  if (boost::filesystem::exists(configFilePath / "model.config"))
-  {
-    configFilePath /= "model.config";
-  }
-  else if (boost::filesystem::exists(configFilePath / "manifest.xml"))
+  /// be abstracted away, possibly through a plugin to SDF.
+  if (sdf::filesystem::exists(sdf::filesystem::append(_modelDirPath,
+                                                      "model.config")))
+  {
+    configFilePath = sdf::filesystem::append(_modelDirPath, "model.config");
+  }
+  else if (sdf::filesystem::exists(sdf::filesystem::append(_modelDirPath,
+                                                      "manifest.xml")))
   {
     sdfwarn << "The manifest.xml for a model is deprecated. "
             << "Please rename configFile.xml to "
             << "model.config" << ".\n";
 
-    configFilePath /= "manifest.xml";
+    configFilePath = sdf::filesystem::append(_modelDirPath, "manifest.xml");
   }
 
   TiXmlDocument configFileDoc;
-  if (!configFileDoc.LoadFile(configFilePath.string()))
+  if (!configFileDoc.LoadFile(configFilePath))
   {
     sdferr << "Error parsing XML in file ["
-           << configFilePath.string() << "]: "
+           << configFilePath << "]: "
            << configFileDoc.ErrorDesc() << '\n';
     return std::string();
   }
@@ -730,12 +727,7 @@
           // Test the model path
           if (modelPath.empty())
           {
-<<<<<<< HEAD
-            sdferr << "Unable to find uri["
-                   << elemXml->FirstChildElement("uri")->GetText() << "]\n";
-=======
             sdferr << "Unable to find uri[" << uri << "]\n";
->>>>>>> f0dd2689
 
             size_t modelFound = uri.find("model://");
             if ( modelFound != 0u)
@@ -754,66 +746,8 @@
             }
           }
 
-<<<<<<< HEAD
-          std::string manifestPath;
-
-          /// \todo This hardcoded bit is very Gazebo centric. It should
-          /// be abstracted away, possibly through a plugin to SDF.
-          if (sdf::filesystem::exists(sdf::filesystem::append(modelPath,
-                                                              "model.config")))
-          {
-            manifestPath = sdf::filesystem::append(modelPath, "model.config");
-          }
-          else
-          {
-            sdfwarn << "The manifest.xml for a model is deprecated. "
-                    << "Please rename manifest.xml to "
-                    << "model.config" << ".\n";
-
-            manifestPath = sdf::filesystem::append(modelPath, "manifest.xml");
-          }
-
-          TiXmlDocument manifestDoc;
-          if (manifestDoc.LoadFile(manifestPath))
-          {
-            TiXmlElement *modelXML = manifestDoc.FirstChildElement("model");
-            if (!modelXML)
-            {
-              sdferr << "No <model> element in manifest["
-                     << manifestPath << "]\n";
-            }
-            else
-            {
-              TiXmlElement *sdfXML = modelXML->FirstChildElement("sdf");
-
-              TiXmlElement *sdfSearch = sdfXML;
-
-              // Find the SDF element that matches our current SDF version.
-              while (sdfSearch)
-              {
-                if (sdfSearch->Attribute("version") &&
-                    std::string(sdfSearch->Attribute("version")) == SDF_VERSION)
-                {
-                  sdfXML = sdfSearch;
-                  break;
-                }
-
-                sdfSearch = sdfSearch->NextSiblingElement("sdf");
-              }
-
-              filename = modelPath + "/" + sdfXML->GetText();
-            }
-          }
-          else
-          {
-            sdferr << "Error parsing XML in file ["
-                   << manifestPath << "]: "
-                   << manifestDoc.ErrorDesc() << '\n';
-          }
-=======
           // Get the config.xml filename
           filename = getModelFilePath(modelPath);
->>>>>>> f0dd2689
         }
         else
         {
