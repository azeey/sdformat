--- conflicted
+++ resolved
@@ -450,13 +450,8 @@
 bool readFileInternal(const std::string &_filename, const bool _convert,
     const ParserConfig &_config, SDFPtr _sdf, Errors &_errors)
 {
-<<<<<<< HEAD
-  tinyxml2::XMLDocument xmlDoc;
+  auto xmlDoc = makeSdfDoc();
   std::string filename = sdf::findFile(_filename, true, true, _config);
-=======
-  auto xmlDoc = makeSdfDoc();
-  std::string filename = sdf::findFile(_filename, true, true);
->>>>>>> b0612226
 
   if (filename.empty())
   {
@@ -601,7 +596,6 @@
 //////////////////////////////////////////////////
 bool readString(const std::string &_xmlString, ElementPtr _sdf, Errors &_errors)
 {
-<<<<<<< HEAD
   return readString(_xmlString, ParserConfig::GlobalConfig(), _sdf, _errors);
 }
 
@@ -609,10 +603,7 @@
 bool readString(const std::string &_xmlString, const ParserConfig &_config,
     ElementPtr _sdf, Errors &_errors)
 {
-  tinyxml2::XMLDocument xmlDoc;
-=======
   auto xmlDoc = makeSdfDoc();
->>>>>>> b0612226
   xmlDoc.Parse(_xmlString.c_str());
   if (xmlDoc.Error())
   {
