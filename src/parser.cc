--- conflicted
+++ resolved
@@ -456,7 +456,6 @@
 {
   return readFileWithoutConversion(
       _filename, ParserConfig::GlobalConfig(), _sdf, _errors);
-<<<<<<< HEAD
 }
 
 //////////////////////////////////////////////////
@@ -467,18 +466,6 @@
 }
 
 //////////////////////////////////////////////////
-=======
-}
-
-//////////////////////////////////////////////////
-bool readFileWithoutConversion(const std::string &_filename,
-    const ParserConfig &_config, SDFPtr _sdf, Errors &_errors)
-{
-  return readFileInternal(_filename, false, _config, _sdf, _errors);
-}
-
-//////////////////////////////////////////////////
->>>>>>> ed20a748
 bool readFileInternal(const std::string &_filename, const bool _convert,
     const ParserConfig &_config, SDFPtr _sdf, Errors &_errors)
 {
@@ -1237,14 +1224,7 @@
                  childElemXml;
                  childElemXml = childElemXml->NextSiblingElement())
             {
-<<<<<<< HEAD
               if (std::string("plugin") == childElemXml->Value())
-=======
-              sdf::ElementPtr pluginElem;
-              pluginElem = topLevelElem->AddElement("plugin");
-
-              if (!readXml(childElemXml, pluginElem, _config, _errors))
->>>>>>> ed20a748
               {
                 sdf::ElementPtr pluginElem;
                 pluginElem = topLevelElem->AddElement("plugin");
