/*
 * Copyright 2012 Open Source Robotics Foundation
 *
 * Licensed under the Apache License, Version 2.0 (the "License");
 * you may not use this file except in compliance with the License.
 * You may obtain a copy of the License at
 *
 *     http://www.apache.org/licenses/LICENSE-2.0
 *
 * Unless required by applicable law or agreed to in writing, software
 * distributed under the License is distributed on an "AS IS" BASIS,
 * WITHOUT WARRANTIES OR CONDITIONS OF ANY KIND, either express or implied.
 * See the License for the specific language governing permissions and
 * limitations under the License.
 *
*/
#include <stdlib.h>
#include <stdio.h>
#include <map>
#include <boost/algorithm/string.hpp>
#include <boost/filesystem.hpp>

#include "sdf/ruby.hh"
#include "sdf/Console.hh"
#include "sdf/Converter.hh"
#include "sdf/SDFImpl.hh"
#include "sdf/Param.hh"
#include "sdf/parser.hh"
#include "sdf/parser_private.hh"
#include "sdf/sdf_config.h"

#include "sdf/parser_urdf.hh"

namespace sdf
{
/// \internal
// Class to handle Ruby initialization.
class RubyInitializer
{
  /// \brief Constructor
  public: RubyInitializer()
  {
    // Initialize ruby.
    RUBY_INIT_STACK;
    ruby_init();
    ruby_init_loadpath();
  }

  /// \brief Destructor
  public: virtual ~RubyInitializer()
  {
    ruby_finalize();
  }

  /// \brief Parse a string using ERB.
  /// \param[in] _string String to parse.
  /// \param[out] _result ERB parsed string.
  /// \return True on success.
  public: bool erbString(const std::string &_string, std::string &_result)
  {
    std::string cmd ="begin; require 'erb'; ERB.new(%Q{" +
      _string + "}).result; rescue; end";

    // Run the ERB parser
    int rbState = 0;
    VALUE ret = rb_eval_string_protect(cmd.c_str(), &rbState);

    if (rbState)
    {
      sdferr << "Unable to parse string[" << _string << "] using ERB.\n";
      return false;
    }
    else
    {
      // Convert ruby string to std::string
      if (RSTRING(ret)->as.heap.ptr != NULL)
      {
        _result.assign(RSTRING(ret)->as.heap.ptr, RSTRING(ret)->as.heap.len);
      }
      else
      {
        sdferr << "Unable to parse string[" << _string << "] using ERB.\n";
        return false;
      }
    }

    return true;
  }
};

// Instance of RubyInitializer that is constructed at startup.
static RubyInitializer g_rubyInit;


//////////////////////////////////////////////////
bool init(SDFPtr _sdf)
{
  bool result = false;

  std::string filename;
  std::string fileToFind = "root.sdf";

  if (sdf::SDF::Version() == "1.0" || sdf::SDF::Version() == "1.2")
    fileToFind = "gazebo.sdf";

  filename = sdf::findFile(fileToFind);

  FILE *ftest = fopen(filename.c_str(), "r");
  if (ftest)
  {
    fclose(ftest);
    if (initFile(filename, _sdf))
    {
      result = true;
    }
    else
    {
      sdferr << "Unable to init SDF file[" << filename << "]\n";
    }
  }
  else
  {
    sdferr << "Unable to find or open SDF file[" << fileToFind << "]\n";
  }

  return result;
}

//////////////////////////////////////////////////
template <typename TPtr>
inline bool _initFile(const std::string &_filename, TPtr _sdf)
{
  std::string filename = sdf::findFile(_filename);

  TiXmlDocument xmlDoc;
  if (xmlDoc.LoadFile(filename))
    return initDoc(&xmlDoc, _sdf);
  else
    sdferr << "Unable to load file[" << _filename << "]\n";

  return false;
}

//////////////////////////////////////////////////
bool initFile(const std::string &_filename, SDFPtr _sdf)
{
  return _initFile(_filename, _sdf);
}

//////////////////////////////////////////////////
bool initFile(const std::string &_filename, ElementPtr _sdf)
{
  return _initFile(_filename, _sdf);
}

//////////////////////////////////////////////////
bool initString(const std::string &_xmlString, SDFPtr _sdf)
{
  TiXmlDocument xmlDoc;
  xmlDoc.Parse(_xmlString.c_str());
  if (xmlDoc.Error())
  {
    sdferr << "Failed to parse string as XML: " << xmlDoc.ErrorDesc() << '\n';
    return false;
  }

  return initDoc(&xmlDoc, _sdf);
}

//////////////////////////////////////////////////
inline TiXmlElement *_initDocGetElement(TiXmlDocument *_xmlDoc)
{
  if (!_xmlDoc)
  {
    sdferr << "Could not parse the xml\n";
    return nullptr;
  }

  TiXmlElement *element = _xmlDoc->FirstChildElement("element");
  if (!element)
  {
    sdferr << "Could not find the 'element' element in the xml file\n";
    return nullptr;
  }

  return element;
}

//////////////////////////////////////////////////
bool initDoc(TiXmlDocument *_xmlDoc, SDFPtr _sdf)
{
  auto element = _initDocGetElement(_xmlDoc);
  if (!element)
  {
    return false;
  }

  return initXml(element, _sdf->Root());
}

//////////////////////////////////////////////////
bool initDoc(TiXmlDocument *_xmlDoc, ElementPtr _sdf)
{
  auto element = _initDocGetElement(_xmlDoc);
  if (!element)
  {
    return false;
  }

  return initXml(element, _sdf);
}

//////////////////////////////////////////////////
bool initXml(TiXmlElement *_xml, ElementPtr _sdf)
{
  const char *refString = _xml->Attribute("ref");
  if (refString)
    _sdf->SetReferenceSDF(std::string(refString));

  const char *nameString = _xml->Attribute("name");
  if (!nameString)
  {
    sdferr << "Element is missing the name attribute\n";
    return false;
  }
  _sdf->SetName(std::string(nameString));

  const char *requiredString = _xml->Attribute("required");
  if (!requiredString)
  {
    sdferr << "Element is missing the required attributed\n";
    return false;
  }
  _sdf->SetRequired(requiredString);

  const char *elemTypeString = _xml->Attribute("type");
  if (elemTypeString)
  {
    bool required = std::string(requiredString) == "1" ? true : false;
    const char *elemDefaultValue = _xml->Attribute("default");
    std::string description;
    TiXmlElement *descChild = _xml->FirstChildElement("description");
    if (descChild && descChild->GetText())
      description = descChild->GetText();

    _sdf->AddValue(elemTypeString, elemDefaultValue, required, description);
  }

  // Get all attributes
  for (TiXmlElement *child = _xml->FirstChildElement("attribute");
      child; child = child->NextSiblingElement("attribute"))
  {
    TiXmlElement *descriptionChild = child->FirstChildElement("description");
    const char *name = child->Attribute("name");
    const char *type = child->Attribute("type");
    const char *defaultValue = child->Attribute("default");

    requiredString = child->Attribute("required");

    if (!name)
    {
      sdferr << "Attribute is missing a name\n";
      return false;
    }
    if (!type)
    {
      sdferr << "Attribute is missing a type\n";
      return false;
    }
    if (!defaultValue)
    {
      sdferr << "Attribute[" << name << "] is missing a default\n";
      return false;
    }
    if (!requiredString)
    {
      sdferr << "Attribute is missing a required string\n";
      return false;
    }
    std::string requiredStr = requiredString;
    boost::trim(requiredStr);
    bool required = requiredStr == "1" ? true : false;
    std::string description;

    if (descriptionChild && descriptionChild->GetText())
      description = descriptionChild->GetText();

    _sdf->AddAttribute(name, type, defaultValue, required, description);
  }

  // Read the element description
  TiXmlElement *descChild = _xml->FirstChildElement("description");
  if (descChild && descChild->GetText())
  {
    _sdf->SetDescription(descChild->GetText());
  }

  // Get all child elements
  for (TiXmlElement *child = _xml->FirstChildElement("element");
      child; child = child->NextSiblingElement("element"))
  {
    const char *copyDataString = child->Attribute("copy_data");
    if (copyDataString &&
        (std::string(copyDataString) == "true" ||
         std::string(copyDataString) == "1"))
    {
      _sdf->SetCopyChildren(true);
    }
    else
    {
      ElementPtr element(new Element);
      initXml(child, element);
      _sdf->AddElementDescription(element);
    }
  }

  // Get all include elements
  for (TiXmlElement *child = _xml->FirstChildElement("include");
      child; child = child->NextSiblingElement("include"))
  {
    std::string filename = child->Attribute("filename");

    ElementPtr element(new Element);

    initFile(filename, element);

    // override description for include elements
    TiXmlElement *description = child->FirstChildElement("description");
    if (description)
      element->SetDescription(description->GetText());

    _sdf->AddElementDescription(element);
  }

  return true;
}


//////////////////////////////////////////////////
bool readFile(const std::string &_filename, SDFPtr _sdf)
{
  TiXmlDocument xmlDoc;
  std::string filename = sdf::findFile(_filename);

  if (filename.empty())
  {
    sdferr << "Error finding file [" << _filename << "].\n";
    return false;
  }

<<<<<<< HEAD
  // Parse using ERB
  std::string erbParsed;
  if (!erbFile(filename, erbParsed))
  {
    sdferr << "Failed to ERB parse file[" << _filename << "]\n";
    return false;
  }

  xmlDoc.Parse(erbParsed.c_str());
=======
  if (!xmlDoc.LoadFile(filename))
  {
    sdferr << "Error parsing XML in file [" << filename << "]: "
           << xmlDoc.ErrorDesc() << '\n';
    return false;
  }
>>>>>>> cbddcccf
  if (readDoc(&xmlDoc, _sdf, filename))
    return true;
  else
  {
    sdf::URDF2SDF u2g;
    TiXmlDocument doc = u2g.InitModelFile(filename);
    if (sdf::readDoc(&doc, _sdf, "urdf file"))
    {
      sdfdbg << "parse from urdf file [" << _filename << "].\n";
      return true;
    }
    else
    {
      sdferr << "parse as old deprecated model file failed.\n";
      return false;
    }
  }

  return false;
}

//////////////////////////////////////////////////
bool readString(const std::string &_xmlString, SDFPtr _sdf)
{
  // Parse using ERB
  std::string erbParsed;
  if (!erbString(_xmlString, erbParsed))
  {
    sdferr << "Unable to parse XML string using ERB\n";
    return false;
  }

  TiXmlDocument xmlDoc;
<<<<<<< HEAD
  xmlDoc.Parse(erbParsed.c_str());
=======
  xmlDoc.Parse(_xmlString.c_str());
  if (xmlDoc.Error())
  {
    sdferr << "Error parsing XML from string: " << xmlDoc.ErrorDesc() << '\n';
    return false;
  }
>>>>>>> cbddcccf
  if (readDoc(&xmlDoc, _sdf, "data-string"))
    return true;
  else
  {
    sdf::URDF2SDF u2g;
    TiXmlDocument doc = u2g.InitModelString(_xmlString);
    if (sdf::readDoc(&doc, _sdf, "urdf string"))
    {
      sdfdbg << "Parsing from urdf.\n";
      return true;
    }
    else
    {
      sdferr << "parse as old deprecated model file failed.\n";
      return false;
    }
  }

  return false;
}

//////////////////////////////////////////////////
bool readString(const std::string &_xmlString, ElementPtr _sdf)
{
  // Parse using ERB
  std::string erbParsed;
  if (!erbString(_xmlString, erbParsed))
  {
    sdferr << "Unable to parse XML string using ERB\n";
    return false;
  }

  TiXmlDocument xmlDoc;
<<<<<<< HEAD
  xmlDoc.Parse(erbParsed.c_str());
=======
  xmlDoc.Parse(_xmlString.c_str());
  if (xmlDoc.Error())
  {
    sdferr << "Error parsing XML from string: " << xmlDoc.ErrorDesc() << '\n';
    return false;
  }
>>>>>>> cbddcccf
  if (readDoc(&xmlDoc, _sdf, "data-string"))
    return true;
  else
  {
    sdferr << "parse as sdf version " << SDF::Version() << " failed, "
          << "should try to parse as old deprecated format\n";
    return false;
  }
}

//////////////////////////////////////////////////
bool readDoc(TiXmlDocument *_xmlDoc, SDFPtr _sdf, const std::string &_source)
{
  if (!_xmlDoc)
  {
    sdfwarn << "Could not parse the xml from source[" << _source << "]\n";
    return false;
  }

  // check sdf version, use old parser if necessary
  TiXmlElement *sdfNode = _xmlDoc->FirstChildElement("sdf");
  if (!sdfNode)
    sdfNode = _xmlDoc->FirstChildElement("gazebo");

  if (sdfNode && sdfNode->Attribute("version"))
  {
    if (strcmp(sdfNode->Attribute("version"), SDF::Version().c_str()) != 0)
    {
      sdfdbg << "Converting a deprecated source[" << _source << "].\n";
      Converter::Convert(_xmlDoc, SDF::Version());
    }

    // parse new sdf xml
    TiXmlElement *elemXml = _xmlDoc->FirstChildElement(_sdf->Root()->GetName());
    if (!readXml(elemXml, _sdf->Root()))
    {
      sdferr << "Unable to read element <" << _sdf->Root()->GetName() << ">\n";
      return false;
    }
  }
  else
  {
    // try to use the old deprecated parser
    if (!sdfNode)
      sdfdbg << "No <sdf> element in file[" << _source << "]\n";
    else if (!sdfNode->Attribute("version"))
      sdfdbg << "SDF <sdf> element has no version in file["
             << _source << "]\n";
    else if (strcmp(sdfNode->Attribute("version"),
                    SDF::Version().c_str()) != 0)
      sdfdbg << "SDF version ["
            << sdfNode->Attribute("version")
            << "] is not " << SDF::Version() << "\n";
    return false;
  }

  return true;
}

//////////////////////////////////////////////////
bool readDoc(TiXmlDocument *_xmlDoc, ElementPtr _sdf,
             const std::string &_source)
{
  if (!_xmlDoc)
  {
    sdfwarn << "Could not parse the xml\n";
    return false;
  }

  // check sdf version, use old parser if necessary
  TiXmlElement *sdfNode = _xmlDoc->FirstChildElement("sdf");
  if (!sdfNode)
    sdfNode = _xmlDoc->FirstChildElement("gazebo");

  if (sdfNode && sdfNode->Attribute("version"))
  {
    if (strcmp(sdfNode->Attribute("version"),
               SDF::Version().c_str()) != 0)
    {
      sdfwarn << "Converting a deprecated SDF source[" << _source << "].\n";
      Converter::Convert(_xmlDoc, SDF::Version());
    }

    TiXmlElement *elemXml = sdfNode;
    if (sdfNode->Value() != _sdf->GetName() &&
        sdfNode->FirstChildElement(_sdf->GetName()))
    {
      elemXml = sdfNode->FirstChildElement(_sdf->GetName());
    }

    /* parse new sdf xml */
    if (!readXml(elemXml, _sdf))
    {
      sdfwarn << "Unable to parse sdf element["
             << _sdf->GetName() << "]\n";
      return false;
    }
  }
  else
  {
    // try to use the old deprecated parser
    if (!sdfNode)
      sdfdbg << "SDF has no <sdf> element\n";
    else if (!sdfNode->Attribute("version"))
      sdfdbg << "<sdf> element has no version\n";
    else if (strcmp(sdfNode->Attribute("version"),
                    SDF::Version().c_str()) != 0)
      sdfdbg << "SDF version ["
            << sdfNode->Attribute("version")
            << "] is not " << SDF::Version() << "\n";
    return false;
  }

  return true;
}

//////////////////////////////////////////////////
bool readXml(TiXmlElement *_xml, ElementPtr _sdf)
{
  if (_sdf->GetRequired() == "-1")
  {
    sdfwarn << "SDF Element[" << _sdf->GetName() << "] is deprecated\n";
    return true;
  }

  if (!_xml)
  {
    if (_sdf->GetRequired() == "1" || _sdf->GetRequired() =="+")
    {
      sdferr << "SDF Element<" << _sdf->GetName() << "> is missing\n";
      return false;
    }
    else
      return true;
  }

  if (_xml->GetText() != NULL && _sdf->GetValue())
  {
    _sdf->GetValue()->SetFromString(_xml->GetText());
  }

  // check for nested sdf
  std::string refSDFStr = _sdf->ReferenceSDF();
  if (!refSDFStr.empty())
  {
    ElementPtr refSDF;
    refSDF.reset(new Element);
    std::string refFilename = refSDFStr + ".sdf";
    initFile(refFilename, refSDF);
    _sdf->RemoveFromParent();
    _sdf->Copy(refSDF);
  }

  TiXmlAttribute *attribute = _xml->FirstAttribute();

  unsigned int i = 0;

  // Iterate over all the attributes defined in the give XML element
  while (attribute)
  {
    // Find the matching attribute in SDF
    for (i = 0; i < _sdf->GetAttributeCount(); ++i)
    {
      ParamPtr p = _sdf->GetAttribute(i);
      if (p->GetKey() == attribute->Name())
      {
        // Set the value of the SDF attribute
        if (!p->SetFromString(attribute->ValueStr()))
        {
          sdferr << "Unable to read attribute[" << p->GetKey() << "]\n";
          return false;
        }
        break;
      }
    }

    if (i == _sdf->GetAttributeCount())
    {
      sdfwarn << "XML Attribute[" << attribute->Name()
              << "] in element[" << _xml->Value()
              << "] not defined in SDF, ignoring.\n";
    }

    attribute = attribute->Next();
  }

  // Check that all required attributes have been set
  for (i = 0; i < _sdf->GetAttributeCount(); ++i)
  {
    ParamPtr p = _sdf->GetAttribute(i);
    if (p->GetRequired() && !p->GetSet())
    {
      sdferr << "Required attribute[" << p->GetKey()
        << "] in element[" << _xml->Value() << "] is not specified in SDF.\n";
      return false;
    }
  }

  if (_sdf->GetCopyChildren())
  {
    copyChildren(_sdf, _xml);
  }
  else
  {
    std::string filename;

    // Iterate over all the child elements
    TiXmlElement *elemXml = NULL;
    for (elemXml = _xml->FirstChildElement(); elemXml;
         elemXml = elemXml->NextSiblingElement())
    {
      if (std::string("include") == elemXml->Value())
      {
        std::string modelPath;

        if (elemXml->FirstChildElement("uri"))
        {
          modelPath = sdf::findFile(
              elemXml->FirstChildElement("uri")->GetText(), true, true);

          // Test the model path
          if (modelPath.empty())
          {
            sdferr << "Unable to find uri["
              << elemXml->FirstChildElement("uri")->GetText() << "]\n";

            std::string uri = elemXml->FirstChildElement("uri")->GetText();
            size_t modelFound = uri.find("model://");
            if ( modelFound != 0u)
            {
              sdferr << "Invalid uri[" << uri << "]. Should be model://"
                    << uri << "\n";
            }
            continue;
          }
          else
          {
            boost::filesystem::path dir(modelPath);
            if (!boost::filesystem::exists(dir) ||
                !boost::filesystem::is_directory(dir))
            {
              sdferr << "Directory doesn't exist[" << modelPath << "]\n";
              continue;
            }
          }

          boost::filesystem::path manifestPath = modelPath;

          /// \todo This hardcoded bit is very Gazebo centric. It should
          /// be abstracted away, possible through a plugin to SDF.
          if (boost::filesystem::exists(manifestPath / "model.config"))
          {
            manifestPath /= "model.config";
          }
          else
          {
            sdfwarn << "The manifest.xml for a model is deprecated. "
                   << "Please rename manifest.xml to "
                   << "model.config" << ".\n";

            manifestPath /= "manifest.xml";
          }

          TiXmlDocument manifestDoc;
          if (manifestDoc.LoadFile(manifestPath.string()))
          {
            TiXmlElement *modelXML = manifestDoc.FirstChildElement("model");
            if (!modelXML)
              sdferr << "No <model> element in manifest["
                    << manifestPath << "]\n";
            else
            {
              TiXmlElement *sdfXML = modelXML->FirstChildElement("sdf");

              TiXmlElement *sdfSearch = sdfXML;

              // Find the SDF element that matches our current SDF version.
              while (sdfSearch)
              {
                if (sdfSearch->Attribute("version") &&
                    std::string(sdfSearch->Attribute("version")) == SDF_VERSION)
                {
                  sdfXML = sdfSearch;
                  break;
                }

                sdfSearch = sdfSearch->NextSiblingElement("sdf");
              }

              filename = modelPath + "/" + sdfXML->GetText();
            }
          }
          else
          {
            sdferr << "Error parsing XML in file ["
                   << manifestPath.string() << "]: "
                   << manifestDoc.ErrorDesc() << '\n';
          }
        }
        else
        {
          if (elemXml->Attribute("filename"))
          {
            sdferr << "<include filename='...'/> is deprecated. Should be "
                  << "<include><uri>...</uri></include\n";

            filename = sdf::findFile(elemXml->Attribute("filename"), false);
          }
          else
          {
            sdferr << "<include> element missing 'uri' attribute\n";
            continue;
          }
        }

        // NOTE: sdf::init is an expensive call. For performance reason,
        // a new sdf pointer is created here by cloning a fresh sdf template
        // pointer instead of calling init every iteration.
        // SDFPtr includeSDF(new SDF);
        // init(includeSDF);
        static SDFPtr includeSDFTemplate;
        if (!includeSDFTemplate)
        {
          includeSDFTemplate.reset(new SDF);
          init(includeSDFTemplate);
        }
        SDFPtr includeSDF(new SDF);
        includeSDF->Root(includeSDFTemplate->Root()->Clone());

        if (!readFile(filename, includeSDF))
        {
          sdferr << "Unable to read file[" << filename << "]\n";
          return false;
        }

        if (elemXml->FirstChildElement("name"))
        {
          includeSDF->Root()->GetElement("model")->GetAttribute(
              "name")->SetFromString(
                elemXml->FirstChildElement("name")->GetText());
        }

        TiXmlElement *poseElemXml = elemXml->FirstChildElement("pose");
        if (poseElemXml)
        {
          sdf::ElementPtr poseElem =
              includeSDF->Root()->GetElement("model")->GetElement("pose");

          poseElem->GetValue()->SetFromString(poseElemXml->GetText());

          const char *frame = poseElemXml->Attribute("frame");
          if (frame)
            poseElem->GetAttribute("frame")->SetFromString(frame);
        }

        if (elemXml->FirstChildElement("static"))
        {
          includeSDF->Root()->GetElement("model")->GetElement(
              "static")->GetValue()->SetFromString(
                elemXml->FirstChildElement("static")->GetText());
        }

        for (TiXmlElement *childElemXml = elemXml->FirstChildElement();
             childElemXml; childElemXml = childElemXml->NextSiblingElement())
        {
          if (std::string("plugin") == childElemXml->Value())
          {
            sdf::ElementPtr pluginElem;
            pluginElem = includeSDF->Root()->GetElement(
                "model")->AddElement("plugin");

            pluginElem->GetAttribute("filename")->SetFromString(
                childElemXml->Attribute("filename"));
            pluginElem->GetAttribute("name")->SetFromString(
                childElemXml->Attribute("name"));
          }
        }

        if (_sdf->GetName() == "model")
        {
          addNestedModel(_sdf, includeSDF->Root());
        }
        else
        {
          includeSDF->Root()->GetFirstElement()->SetParent(_sdf);
          _sdf->InsertElement(includeSDF->Root()->GetFirstElement());
          // TODO: This was used to store the included filename so that when
          // a world is saved, the included model's SDF is not stored in the
          // world file. This highlights the need to make model inclusion
          // a core feature of SDF, and not a hack that that parser handles
          // includeSDF->Root()->GetFirstElement()->SetInclude(
          // elemXml->Attribute("filename"));
        }

        continue;
      }

      // Find the matching element in SDF
      unsigned int descCounter = 0;
      for (descCounter = 0;
           descCounter != _sdf->GetElementDescriptionCount(); ++descCounter)
      {
        ElementPtr elemDesc = _sdf->GetElementDescription(descCounter);
        if (elemDesc->GetName() == elemXml->Value())
        {
          ElementPtr element = elemDesc->Clone();
          element->SetParent(_sdf);
          if (readXml(elemXml, element))
            _sdf->InsertElement(element);
          else
          {
            sdferr << "Error reading element <" << elemXml->Value() << ">\n";
            return false;
          }
          break;
        }
      }

      if (descCounter == _sdf->GetElementDescriptionCount())
      {
        sdfwarn << "XML Element[" << elemXml->Value()
          << "], child of element[" << _xml->Value()
          << "] not defined in SDF. Ignoring[" << elemXml->Value() << "]. "
          << "You may have an incorrect SDF file, or an sdformat version "
          << "that doesn't support this element.\n";
        continue;
      }
    }

    // Check that all required elements have been set
    unsigned int descCounter = 0;
    for (descCounter = 0;
         descCounter != _sdf->GetElementDescriptionCount(); ++descCounter)
    {
      ElementPtr elemDesc = _sdf->GetElementDescription(descCounter);

      if (elemDesc->GetRequired() == "1" || elemDesc->GetRequired() == "+")
      {
        if (!_sdf->HasElement(elemDesc->GetName()))
        {
          if (_sdf->GetName() == "joint" &&
              _sdf->Get<std::string>("type") != "ball")
          {
            sdferr << "XML Missing required element[" << elemDesc->GetName()
              << "], child of element[" << _sdf->GetName() << "]\n";
            return false;
          }
          else
          {
            // Add default element
            _sdf->AddElement(elemDesc->GetName());
          }
        }
      }
    }
  }

  return true;
}

/////////////////////////////////////////////////
void copyChildren(ElementPtr _sdf, TiXmlElement *_xml)
{
  // Iterate over all the child elements
  TiXmlElement *elemXml = NULL;
  for (elemXml = _xml->FirstChildElement(); elemXml;
       elemXml = elemXml->NextSiblingElement())
  {
    std::string elem_name = elemXml->ValueStr();

    if (_sdf->HasElementDescription(elem_name))
    {
      sdf::ElementPtr element = _sdf->AddElement(elem_name);

      // FIXME: copy attributes
      for (TiXmlAttribute *attribute = elemXml->FirstAttribute();
           attribute; attribute = attribute->Next())
      {
        element->GetAttribute(attribute->Name())->SetFromString(
          attribute->ValueStr());
      }

      // copy value
      std::string value = elemXml->GetText();
      if (!value.empty())
          element->GetValue()->SetFromString(value);
      copyChildren(element, elemXml);
    }
    else
    {
      ElementPtr element(new Element);
      element->SetParent(_sdf);
      element->SetName(elem_name);
      if (elemXml->GetText() != NULL)
        element->AddValue("string", elemXml->GetText(), "1");

      for (TiXmlAttribute *attribute = elemXml->FirstAttribute();
           attribute; attribute = attribute->Next())
      {
        element->AddAttribute(attribute->Name(), "string", "", 1, "");
        element->GetAttribute(attribute->Name())->SetFromString(
          attribute->ValueStr());
      }

      copyChildren(element, elemXml);
      _sdf->InsertElement(element);
    }
  }
}

/////////////////////////////////////////////////
void addNestedModel(ElementPtr _sdf, ElementPtr _includeSDF)
{
  ElementPtr modelPtr = _includeSDF->GetElement("model");
  ElementPtr elem = modelPtr->GetFirstElement();
  std::map<std::string, std::string> replace;

  ignition::math::Pose3d modelPose =
    modelPtr->Get<ignition::math::Pose3d>("pose");

  std::string modelName = modelPtr->Get<std::string>("name");
  while (elem)
  {
    if (elem->GetName() == "link")
    {
      std::string elemName = elem->Get<std::string>("name");
      std::string newName =  modelName + "::" + elemName;
      replace[elemName] = newName;
      if (elem->HasElementDescription("pose"))
      {
        ignition::math::Pose3d offsetPose =
          elem->Get<ignition::math::Pose3d>("pose");
        ignition::math::Pose3d newPose = ignition::math::Pose3d(
          modelPose.Pos() +
            modelPose.Rot().RotateVector(offsetPose.Pos()),
            modelPose.Rot() * offsetPose.Rot());
        elem->GetElement("pose")->Set(newPose);
      }
    }
    else if (elem->GetName() == "joint")
    {
      // for joints, we need to
      //   prefix name like we did with links, and
      std::string elemName = elem->Get<std::string>("name");
      std::string newName =  modelName + "::" + elemName;
      replace[elemName] = newName;
      //   rotate the joint axis because they are model-global
      if (elem->HasElement("axis"))
      {
        ElementPtr axisElem = elem->GetElement("axis");
        ignition::math::Vector3d newAxis =  modelPose.Rot().RotateVector(
          axisElem->Get<ignition::math::Vector3d>("xyz"));
        axisElem->GetElement("xyz")->Set(newAxis);
      }
    }
    elem = elem->GetNextElement();
  }

  std::string str = _includeSDF->ToString("");
  for (std::map<std::string, std::string>::iterator iter = replace.begin();
       iter != replace.end(); ++iter)
  {
    boost::replace_all(str, std::string("\"")+iter->first + "\"",
                       std::string("\"") + iter->second + "\"");
    boost::replace_all(str, std::string("'")+iter->first + "'",
                       std::string("'") + iter->second + "'");
    boost::replace_all(str, std::string(">")+iter->first + "<",
                       std::string(">") + iter->second + "<");
  }

  _includeSDF->ClearElements();
  readString(str, _includeSDF);

  elem = _includeSDF->GetElement("model")->GetFirstElement();
  ElementPtr nextElem;
  while (elem)
  {
    nextElem = elem->GetNextElement();

    if (elem->GetName() != "pose")
    {
      elem->SetParent(_sdf);
      _sdf->InsertElement(elem);
    }
    elem = nextElem;
  }
}

//////////////////////////////////////////////////
bool erbString(const std::string &_string, std::string &_result)
{
  // Short circuit if there are no ERB tags
  if (_string.find("<%") == std::string::npos)
  {
    _result = _string;
    return true;
  }

  return g_rubyInit.erbString(_string, _result);
}

//////////////////////////////////////////////////
bool erbFile(const std::string &_filename, std::string &_result)
{
  if (_filename.empty())
    return false;

  // Make sure the file exists
  if (!boost::filesystem::exists(boost::filesystem::path(_filename)))
  {
    sdferr << "Error: File doesn't exist[" << _filename << "]\n";
    return false;
  }

  // Read file data
  std::ifstream in(_filename.c_str());
  std::string data((std::istreambuf_iterator<char>(in)),
                    std::istreambuf_iterator<char>());

  return erbString(data, _result);
}
}<|MERGE_RESOLUTION|>--- conflicted
+++ resolved
@@ -348,7 +348,6 @@
     return false;
   }
 
-<<<<<<< HEAD
   // Parse using ERB
   std::string erbParsed;
   if (!erbFile(filename, erbParsed))
@@ -358,14 +357,6 @@
   }
 
   xmlDoc.Parse(erbParsed.c_str());
-=======
-  if (!xmlDoc.LoadFile(filename))
-  {
-    sdferr << "Error parsing XML in file [" << filename << "]: "
-           << xmlDoc.ErrorDesc() << '\n';
-    return false;
-  }
->>>>>>> cbddcccf
   if (readDoc(&xmlDoc, _sdf, filename))
     return true;
   else
@@ -399,16 +390,12 @@
   }
 
   TiXmlDocument xmlDoc;
-<<<<<<< HEAD
   xmlDoc.Parse(erbParsed.c_str());
-=======
-  xmlDoc.Parse(_xmlString.c_str());
   if (xmlDoc.Error())
   {
     sdferr << "Error parsing XML from string: " << xmlDoc.ErrorDesc() << '\n';
     return false;
   }
->>>>>>> cbddcccf
   if (readDoc(&xmlDoc, _sdf, "data-string"))
     return true;
   else
@@ -442,16 +429,12 @@
   }
 
   TiXmlDocument xmlDoc;
-<<<<<<< HEAD
   xmlDoc.Parse(erbParsed.c_str());
-=======
-  xmlDoc.Parse(_xmlString.c_str());
   if (xmlDoc.Error())
   {
     sdferr << "Error parsing XML from string: " << xmlDoc.ErrorDesc() << '\n';
     return false;
   }
->>>>>>> cbddcccf
   if (readDoc(&xmlDoc, _sdf, "data-string"))
     return true;
   else
