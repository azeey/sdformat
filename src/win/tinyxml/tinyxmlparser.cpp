/*
www.sourceforge.net/projects/tinyxml
Original code by Lee Thomason (www.grinninglizard.com)

This software is provided 'as-is', without any express or implied 
warranty. In no event will the authors be held liable for any 
damages arising from the use of this software.

Permission is granted to anyone to use this software for any 
purpose, including commercial applications, and to alter it and 
redistribute it freely, subject to the following restrictions:

1. The origin of this software must not be misrepresented; you must 
not claim that you wrote the original software. If you use this
software in a product, an acknowledgment in the product documentation
would be appreciated but is not required.

2. Altered source versions must be plainly marked as such, and 
must not be misrepresented as being the original software.

3. This notice may not be removed or altered from any source 
distribution.
*/

#include <ctype.h>
#include <stddef.h>

#include "tinyxml.h"

//#define DEBUG_PARSER
#if defined( DEBUG_PARSER )
#	if defined( DEBUG ) && defined( _MSC_VER )
#		include <windows.h>
#		define TIXML_LOG OutputDebugString
#	else
#		define TIXML_LOG printf
#	endif
#endif

// Note tha "PutString" hardcodes the same list. This
// is less flexible than it appears. Changing the entries
// or order will break putstring.	
TiXmlBase::Entity TiXmlBase::entity[ TiXmlBase::NUM_ENTITY ] = 
{
	{ "&amp;",  5, '&' },
	{ "&lt;",   4, '<' },
	{ "&gt;",   4, '>' },
	{ "&quot;", 6, '\"' },
	{ "&apos;", 6, '\'' }
};

// Bunch of unicode info at:
//		http://www.unicode.org/faq/utf_bom.html
// Including the basic of this table, which determines the #bytes in the
// sequence from the lead byte. 1 placed for invalid sequences --
// although the result will be junk, pass it through as much as possible.
// Beware of the non-characters in UTF-8:	
//				ef bb bf (Microsoft "lead bytes")
//				ef bf be
//				ef bf bf 

const unsigned char TIXML_UTF_LEAD_0 = 0xefU;
const unsigned char TIXML_UTF_LEAD_1 = 0xbbU;
const unsigned char TIXML_UTF_LEAD_2 = 0xbfU;

const int TiXmlBase::utf8ByteTable[256] = 
{
	//	0	1	2	3	4	5	6	7	8	9	a	b	c	d	e	f
		1,	1,	1,	1,	1,	1,	1,	1,	1,	1,	1,	1,	1,	1,	1,	1,	// 0x00
		1,	1,	1,	1,	1,	1,	1,	1,	1,	1,	1,	1,	1,	1,	1,	1,	// 0x10
		1,	1,	1,	1,	1,	1,	1,	1,	1,	1,	1,	1,	1,	1,	1,	1,	// 0x20
		1,	1,	1,	1,	1,	1,	1,	1,	1,	1,	1,	1,	1,	1,	1,	1,	// 0x30
		1,	1,	1,	1,	1,	1,	1,	1,	1,	1,	1,	1,	1,	1,	1,	1,	// 0x40
		1,	1,	1,	1,	1,	1,	1,	1,	1,	1,	1,	1,	1,	1,	1,	1,	// 0x50
		1,	1,	1,	1,	1,	1,	1,	1,	1,	1,	1,	1,	1,	1,	1,	1,	// 0x60
		1,	1,	1,	1,	1,	1,	1,	1,	1,	1,	1,	1,	1,	1,	1,	1,	// 0x70	End of ASCII range
		1,	1,	1,	1,	1,	1,	1,	1,	1,	1,	1,	1,	1,	1,	1,	1,	// 0x80 0x80 to 0xc1 invalid
		1,	1,	1,	1,	1,	1,	1,	1,	1,	1,	1,	1,	1,	1,	1,	1,	// 0x90 
		1,	1,	1,	1,	1,	1,	1,	1,	1,	1,	1,	1,	1,	1,	1,	1,	// 0xa0 
		1,	1,	1,	1,	1,	1,	1,	1,	1,	1,	1,	1,	1,	1,	1,	1,	// 0xb0 
		1,	1,	2,	2,	2,	2,	2,	2,	2,	2,	2,	2,	2,	2,	2,	2,	// 0xc0 0xc2 to 0xdf 2 byte
		2,	2,	2,	2,	2,	2,	2,	2,	2,	2,	2,	2,	2,	2,	2,	2,	// 0xd0
		3,	3,	3,	3,	3,	3,	3,	3,	3,	3,	3,	3,	3,	3,	3,	3,	// 0xe0 0xe0 to 0xef 3 byte
		4,	4,	4,	4,	4,	1,	1,	1,	1,	1,	1,	1,	1,	1,	1,	1	// 0xf0 0xf0 to 0xf4 4 byte, 0xf5 and higher invalid
};


void TiXmlBase::ConvertUTF32ToUTF8( unsigned long input, char* output, int* length )
{
	const unsigned long BYTE_MASK = 0xBF;
	const unsigned long BYTE_MARK = 0x80;
	const unsigned long FIRST_BYTE_MARK[7] = { 0x00, 0x00, 0xC0, 0xE0, 0xF0, 0xF8, 0xFC };

	if (input < 0x80) 
		*length = 1;
	else if ( input < 0x800 )
		*length = 2;
	else if ( input < 0x10000 )
		*length = 3;
	else if ( input < 0x200000 )
		*length = 4;
	else
		{ *length = 0; return; }	// This code won't covert this correctly anyway.

	output += *length;

	// Scary scary fall throughs.
<<<<<<< HEAD
        #ifndef _WIN32 
	#pragma GCC diagnostic ignored "-Wswitch-default"
	#endif
=======
        #ifndef _WIN32
        #pragma GCC diagnostic ignored "-Wswitch-default"
        #endif
>>>>>>> e81b3eb6
	switch (*length) 
	{
		case 4:
			--output; 
			*output = (char)((input | BYTE_MARK) & BYTE_MASK); 
			input >>= 6;
		case 3:
			--output; 
			*output = (char)((input | BYTE_MARK) & BYTE_MASK); 
			input >>= 6;
		case 2:
			--output; 
			*output = (char)((input | BYTE_MARK) & BYTE_MASK); 
			input >>= 6;
		case 1:
			--output; 
			*output = (char)(input | FIRST_BYTE_MARK[*length]);
	}
<<<<<<< HEAD
	#ifndef _WIN32
        #pragma GCC diagnostic pop
	#endif
=======
        #ifndef _WIN32
        #pragma GCC diagnostic pop
        #endif
>>>>>>> e81b3eb6
}


/*static*/ int TiXmlBase::IsAlpha( unsigned char anyByte, TiXmlEncoding /*encoding*/ )
{
	// This will only work for low-ascii, everything else is assumed to be a valid
	// letter. I'm not sure this is the best approach, but it is quite tricky trying
	// to figure out alhabetical vs. not across encoding. So take a very 
	// conservative approach.

//	if ( encoding == TIXML_ENCODING_UTF8 )
//	{
		if ( anyByte < 127 )
			return isalpha( anyByte );
		else
			return 1;	// What else to do? The unicode set is huge...get the english ones right.
//	}
//	else
//	{
//		return isalpha( anyByte );
//	}
}


/*static*/ int TiXmlBase::IsAlphaNum( unsigned char anyByte, TiXmlEncoding /*encoding*/ )
{
	// This will only work for low-ascii, everything else is assumed to be a valid
	// letter. I'm not sure this is the best approach, but it is quite tricky trying
	// to figure out alhabetical vs. not across encoding. So take a very 
	// conservative approach.

//	if ( encoding == TIXML_ENCODING_UTF8 )
//	{
		if ( anyByte < 127 )
			return isalnum( anyByte );
		else
			return 1;	// What else to do? The unicode set is huge...get the english ones right.
//	}
//	else
//	{
//		return isalnum( anyByte );
//	}
}


class TiXmlParsingData
{
	friend class TiXmlDocument;
  public:
	void Stamp( const char* now, TiXmlEncoding encoding );

	const TiXmlCursor& Cursor() const	{ return cursor; }

  private:
	// Only used by the document!
	TiXmlParsingData( const char* start, int _tabsize, int row, int col )
	{
		assert( start );
		stamp = start;
		tabsize = _tabsize;
		cursor.row = row;
		cursor.col = col;
	}

	TiXmlCursor		cursor;
	const char*		stamp;
	int				tabsize;
};


void TiXmlParsingData::Stamp( const char* now, TiXmlEncoding encoding )
{
	assert( now );

	// Do nothing if the tabsize is 0.
	if ( tabsize < 1 )
	{
		return;
	}

	// Get the current row, column.
	int row = cursor.row;
	int col = cursor.col;
	const char* p = stamp;
	assert( p );

	while ( p < now )
	{
		// Treat p as unsigned, so we have a happy compiler.
		const unsigned char* pU = (const unsigned char*)p;

		// Code contributed by Fletcher Dunn: (modified by lee)
		switch (*pU) {
			case 0:
				// We *should* never get here, but in case we do, don't
				// advance past the terminating null character, ever
				return;

			case '\r':
				// bump down to the next line
				++row;
				col = 0;				
				// Eat the character
				++p;

				// Check for \r\n sequence, and treat this as a single character
				if (*p == '\n') {
					++p;
				}
				break;

			case '\n':
				// bump down to the next line
				++row;
				col = 0;

				// Eat the character
				++p;

				// Check for \n\r sequence, and treat this as a single
				// character.  (Yes, this bizarre thing does occur still
				// on some arcane platforms...)
				if (*p == '\r') {
					++p;
				}
				break;

			case '\t':
				// Eat the character
				++p;

				// Skip to next tab stop
				col = (col / tabsize + 1) * tabsize;
				break;

			case TIXML_UTF_LEAD_0:
				if ( encoding == TIXML_ENCODING_UTF8 )
				{
					if ( *(p+1) && *(p+2) )
					{
						// In these cases, don't advance the column. These are
						// 0-width spaces.
						if ( *(pU+1)==TIXML_UTF_LEAD_1 && *(pU+2)==TIXML_UTF_LEAD_2 )
							p += 3;	
						else if ( *(pU+1)==0xbfU && *(pU+2)==0xbeU )
							p += 3;	
						else if ( *(pU+1)==0xbfU && *(pU+2)==0xbfU )
							p += 3;	
						else
							{ p +=3; ++col; }	// A normal character.
					}
				}
				else
				{
					++p;
					++col;
				}
				break;

			default:
				if ( encoding == TIXML_ENCODING_UTF8 )
				{
					// Eat the 1 to 4 byte utf8 character.
					int step = TiXmlBase::utf8ByteTable[*((const unsigned char*)p)];
					if ( step == 0 )
						step = 1;		// Error case from bad encoding, but handle gracefully.
					p += step;

					// Just advance one column, of course.
					++col;
				}
				else
				{
					++p;
					++col;
				}
				break;
		}
	}
	cursor.row = row;
	cursor.col = col;
	assert( cursor.row >= -1 );
	assert( cursor.col >= -1 );
	stamp = p;
	assert( stamp );
}


const char* TiXmlBase::SkipWhiteSpace( const char* p, TiXmlEncoding encoding )
{
	if ( !p || !*p )
	{
		return 0;
	}
	if ( encoding == TIXML_ENCODING_UTF8 )
	{
		while ( *p )
		{
			const unsigned char* pU = (const unsigned char*)p;
			
			// Skip the stupid Microsoft UTF-8 Byte order marks
			if (	*(pU+0)==TIXML_UTF_LEAD_0
				 && *(pU+1)==TIXML_UTF_LEAD_1 
				 && *(pU+2)==TIXML_UTF_LEAD_2 )
			{
				p += 3;
				continue;
			}
			else if(*(pU+0)==TIXML_UTF_LEAD_0
				 && *(pU+1)==0xbfU
				 && *(pU+2)==0xbeU )
			{
				p += 3;
				continue;
			}
			else if(*(pU+0)==TIXML_UTF_LEAD_0
				 && *(pU+1)==0xbfU
				 && *(pU+2)==0xbfU )
			{
				p += 3;
				continue;
			}

			if ( IsWhiteSpace( *p ) )		// Still using old rules for white space.
				++p;
			else
				break;
		}
	}
	else
	{
		while ( *p && IsWhiteSpace( *p ) )
			++p;
	}

	return p;
}

#ifdef TIXML_USE_STL
/*static*/ bool TiXmlBase::StreamWhiteSpace( std::istream * in, TIXML_STRING * tag )
{
	for( ;; )
	{
		if ( !in->good() ) return false;

		int c = in->peek();
		// At this scope, we can't get to a document. So fail silently.
		if ( !IsWhiteSpace( c ) || c <= 0 )
			return true;

		*tag += (char) in->get();
	}
}

/*static*/ bool TiXmlBase::StreamTo( std::istream * in, int character, TIXML_STRING * tag )
{
	//assert( character > 0 && character < 128 );	// else it won't work in utf-8
	while ( in->good() )
	{
		int c = in->peek();
		if ( c == character )
			return true;
		if ( c <= 0 )		// Silent failure: can't get document at this scope
			return false;

		in->get();
		*tag += (char) c;
	}
	return false;
}
#endif

// One of TinyXML's more performance demanding functions. Try to keep the memory overhead down. The
// "assign" optimization removes over 10% of the execution time.
//
const char* TiXmlBase::ReadName( const char* p, TIXML_STRING * name, TiXmlEncoding encoding )
{
	// Oddly, not supported on some comilers,
	//name->clear();
	// So use this:
	*name = "";
	assert( p );

	// Names start with letters or underscores.
	// Of course, in unicode, tinyxml has no idea what a letter *is*. The
	// algorithm is generous.
	//
	// After that, they can be letters, underscores, numbers,
	// hyphens, or colons. (Colons are valid ony for namespaces,
	// but tinyxml can't tell namespaces from names.)
	if (    p && *p 
		 && ( IsAlpha( (unsigned char) *p, encoding ) || *p == '_' ) )
	{
		const char* start = p;
		while(		p && *p
				&&	(		IsAlphaNum( (unsigned char ) *p, encoding ) 
						 || *p == '_'
						 || *p == '-'
						 || *p == '.'
						 || *p == ':' ) )
		{
			//(*name) += *p; // expensive
			++p;
		}
		if ( p-start > 0 ) {
			name->assign( start, p-start );
		}
		return p;
	}
	return 0;
}

const char* TiXmlBase::GetEntity( const char* p, char* value, int* length, TiXmlEncoding encoding )
{
	// Presume an entity, and pull it out.
    TIXML_STRING ent;
	int i;
	*length = 0;

	if ( *(p+1) && *(p+1) == '#' && *(p+2) )
	{
		unsigned long ucs = 0;
		ptrdiff_t delta = 0;
		unsigned mult = 1;

		if ( *(p+2) == 'x' )
		{
			// Hexadecimal.
			if ( !*(p+3) ) return 0;

			const char* q = p+3;
			q = strchr( q, ';' );

			if ( !q || !*q ) return 0;

			delta = q-p;
			--q;

			while ( *q != 'x' )
			{
				if ( *q >= '0' && *q <= '9' )
					ucs += mult * (*q - '0');
				else if ( *q >= 'a' && *q <= 'f' )
					ucs += mult * (*q - 'a' + 10);
				else if ( *q >= 'A' && *q <= 'F' )
					ucs += mult * (*q - 'A' + 10 );
				else 
					return 0;
				mult *= 16;
				--q;
			}
		}
		else
		{
			// Decimal.
			if ( !*(p+2) ) return 0;

			const char* q = p+2;
			q = strchr( q, ';' );

			if ( !q || !*q ) return 0;

			delta = q-p;
			--q;

			while ( *q != '#' )
			{
				if ( *q >= '0' && *q <= '9' )
					ucs += mult * (*q - '0');
				else 
					return 0;
				mult *= 10;
				--q;
			}
		}
		if ( encoding == TIXML_ENCODING_UTF8 )
		{
			// convert the UCS to UTF-8
			ConvertUTF32ToUTF8( ucs, value, length );
		}
		else
		{
			*value = (char)ucs;
			*length = 1;
		}
		return p + delta + 1;
	}

	// Now try to match it.
	for( i=0; i<NUM_ENTITY; ++i )
	{
		if ( strncmp( entity[i].str, p, entity[i].strLength ) == 0 )
		{
			assert( strlen( entity[i].str ) == entity[i].strLength );
			*value = entity[i].chr;
			*length = 1;
			return ( p + entity[i].strLength );
		}
	}

	// So it wasn't an entity, its unrecognized, or something like that.
	*value = *p;	// Don't put back the last one, since we return it!
	//*length = 1;	// Leave unrecognized entities - this doesn't really work.
					// Just writes strange XML.
	return p+1;
}


bool TiXmlBase::StringEqual( const char* p,
							 const char* tag,
							 bool ignoreCase,
							 TiXmlEncoding encoding )
{
	assert( p );
	assert( tag );
	if ( !p || !*p )
	{
		assert( 0 );
		return false;
	}

	const char* q = p;

	if ( ignoreCase )
	{
		while ( *q && *tag && ToLower( *q, encoding ) == ToLower( *tag, encoding ) )
		{
			++q;
			++tag;
		}

		if ( *tag == 0 )
			return true;
	}
	else
	{
		while ( *q && *tag && *q == *tag )
		{
			++q;
			++tag;
		}

		if ( *tag == 0 )		// Have we found the end of the tag, and everything equal?
			return true;
	}
	return false;
}

const char* TiXmlBase::ReadText(	const char* p, 
									TIXML_STRING * text, 
									bool trimWhiteSpace, 
									const char* endTag, 
									bool caseInsensitive,
									TiXmlEncoding encoding )
{
    *text = "";
	if (    !trimWhiteSpace			// certain tags always keep whitespace
		 || !condenseWhiteSpace )	// if true, whitespace is always kept
	{
		// Keep all the white space.
		while (	   p && *p
				&& !StringEqual( p, endTag, caseInsensitive, encoding )
			  )
		{
			int len;
			char cArr[4] = { 0, 0, 0, 0 };
			p = GetChar( p, cArr, &len, encoding );
			text->append( cArr, len );
		}
	}
	else
	{
		bool whitespace = false;

		// Remove leading white space:
		p = SkipWhiteSpace( p, encoding );
		while (	   p && *p
				&& !StringEqual( p, endTag, caseInsensitive, encoding ) )
		{
			if ( *p == '\r' || *p == '\n' )
			{
				whitespace = true;
				++p;
			}
			else if ( IsWhiteSpace( *p ) )
			{
				whitespace = true;
				++p;
			}
			else
			{
				// If we've found whitespace, add it before the
				// new character. Any whitespace just becomes a space.
				if ( whitespace )
				{
					(*text) += ' ';
					whitespace = false;
				}
				int len;
				char cArr[4] = { 0, 0, 0, 0 };
				p = GetChar( p, cArr, &len, encoding );
				if ( len == 1 )
					(*text) += cArr[0];	// more efficient
				else
					text->append( cArr, len );
			}
		}
	}
	if ( p && *p )
		p += strlen( endTag );
	return ( p && *p ) ? p : 0;
}

#ifdef TIXML_USE_STL

void TiXmlDocument::StreamIn( std::istream * in, TIXML_STRING * tag )
{
	// The basic issue with a document is that we don't know what we're
	// streaming. Read something presumed to be a tag (and hope), then
	// identify it, and call the appropriate stream method on the tag.
	//
	// This "pre-streaming" will never read the closing ">" so the
	// sub-tag can orient itself.

	if ( !StreamTo( in, '<', tag ) ) 
	{
		SetError( TIXML_ERROR_PARSING_EMPTY, 0, 0, TIXML_ENCODING_UNKNOWN );
		return;
	}

	while ( in->good() )
	{
		int tagIndex = (int) tag->length();
		while ( in->good() && in->peek() != '>' )
		{
			int c = in->get();
			if ( c <= 0 )
			{
				SetError( TIXML_ERROR_EMBEDDED_NULL, 0, 0, TIXML_ENCODING_UNKNOWN );
				break;
			}
			(*tag) += (char) c;
		}

		if ( in->good() )
		{
			// We now have something we presume to be a node of 
			// some sort. Identify it, and call the node to
			// continue streaming.
			TiXmlNode* node = Identify( tag->c_str() + tagIndex, TIXML_DEFAULT_ENCODING );

			if ( node )
			{
				node->StreamIn( in, tag );
				bool isElement = node->ToElement() != 0;
				delete node;
				node = 0;

				// If this is the root element, we're done. Parsing will be
				// done by the >> operator.
				if ( isElement )
				{
					return;
				}
			}
			else
			{
				SetError( TIXML_ERROR, 0, 0, TIXML_ENCODING_UNKNOWN );
				return;
			}
		}
	}
	// We should have returned sooner.
	SetError( TIXML_ERROR, 0, 0, TIXML_ENCODING_UNKNOWN );
}

#endif

const char* TiXmlDocument::Parse( const char* p, TiXmlParsingData* prevData, TiXmlEncoding encoding )
{
	ClearError();

	// Parse away, at the document level. Since a document
	// contains nothing but other tags, most of what happens
	// here is skipping white space.
	if ( !p || !*p )
	{
		SetError( TIXML_ERROR_DOCUMENT_EMPTY, 0, 0, TIXML_ENCODING_UNKNOWN );
		return 0;
	}

	// Note that, for a document, this needs to come
	// before the while space skip, so that parsing
	// starts from the pointer we are given.
	location.Clear();
	if ( prevData )
	{
		location.row = prevData->cursor.row;
		location.col = prevData->cursor.col;
	}
	else
	{
		location.row = 0;
		location.col = 0;
	}
	TiXmlParsingData data( p, TabSize(), location.row, location.col );
	location = data.Cursor();

	if ( encoding == TIXML_ENCODING_UNKNOWN )
	{
		// Check for the Microsoft UTF-8 lead bytes.
		const unsigned char* pU = (const unsigned char*)p;
		if (	*(pU+0) && *(pU+0) == TIXML_UTF_LEAD_0
			 && *(pU+1) && *(pU+1) == TIXML_UTF_LEAD_1
			 && *(pU+2) && *(pU+2) == TIXML_UTF_LEAD_2 )
		{
			encoding = TIXML_ENCODING_UTF8;
			useMicrosoftBOM = true;
		}
	}

    p = SkipWhiteSpace( p, encoding );
	if ( !p )
	{
		SetError( TIXML_ERROR_DOCUMENT_EMPTY, 0, 0, TIXML_ENCODING_UNKNOWN );
		return 0;
	}

	while ( p && *p )
	{
		TiXmlNode* node = Identify( p, encoding );
		if ( node )
		{
			p = node->Parse( p, &data, encoding );
			LinkEndChild( node );
		}
		else
		{
			break;
		}

		// Did we get encoding info?
		if (    encoding == TIXML_ENCODING_UNKNOWN
			 && node->ToDeclaration() )
		{
			TiXmlDeclaration* dec = node->ToDeclaration();
			const char* enc = dec->Encoding();
			assert( enc );

			if ( *enc == 0 )
				encoding = TIXML_ENCODING_UTF8;
			else if ( StringEqual( enc, "UTF-8", true, TIXML_ENCODING_UNKNOWN ) )
				encoding = TIXML_ENCODING_UTF8;
			else if ( StringEqual( enc, "UTF8", true, TIXML_ENCODING_UNKNOWN ) )
				encoding = TIXML_ENCODING_UTF8;	// incorrect, but be nice
			else 
				encoding = TIXML_ENCODING_LEGACY;
		}

		p = SkipWhiteSpace( p, encoding );
	}

	// Was this empty?
	if ( !firstChild ) {
		SetError( TIXML_ERROR_DOCUMENT_EMPTY, 0, 0, encoding );
		return 0;
	}

	// All is well.
	return p;
}

void TiXmlDocument::SetError( int err, const char* pError, TiXmlParsingData* data, TiXmlEncoding encoding )
{	
	// The first error in a chain is more accurate - don't set again!
	if ( error )
		return;

	assert( err > 0 && err < TIXML_ERROR_STRING_COUNT );
	error   = true;
	errorId = err;
	errorDesc = errorString[ errorId ];

	errorLocation.Clear();
	if ( pError && data )
	{
		data->Stamp( pError, encoding );
		errorLocation = data->Cursor();
	}
}


TiXmlNode* TiXmlNode::Identify( const char* p, TiXmlEncoding encoding )
{
	TiXmlNode* returnNode = 0;

	p = SkipWhiteSpace( p, encoding );
	if( !p || !*p || *p != '<' )
	{
		return 0;
	}

	p = SkipWhiteSpace( p, encoding );

	if ( !p || !*p )
	{
		return 0;
	}

	// What is this thing? 
	// - Elements start with a letter or underscore, but xml is reserved.
	// - Comments: <!--
	// - Decleration: <?xml
	// - Everthing else is unknown to tinyxml.
	//

	const char* xmlHeader = { "<?xml" };
	const char* commentHeader = { "<!--" };
	const char* dtdHeader = { "<!" };
	const char* cdataHeader = { "<![CDATA[" };

	if ( StringEqual( p, xmlHeader, true, encoding ) )
	{
		#ifdef DEBUG_PARSER
			TIXML_LOG( "XML parsing Declaration\n" );
		#endif
		returnNode = new TiXmlDeclaration();
	}
	else if ( StringEqual( p, commentHeader, false, encoding ) )
	{
		#ifdef DEBUG_PARSER
			TIXML_LOG( "XML parsing Comment\n" );
		#endif
		returnNode = new TiXmlComment();
	}
	else if ( StringEqual( p, cdataHeader, false, encoding ) )
	{
		#ifdef DEBUG_PARSER
			TIXML_LOG( "XML parsing CDATA\n" );
		#endif
		TiXmlText* text = new TiXmlText( "" );
		text->SetCDATA( true );
		returnNode = text;
	}
	else if ( StringEqual( p, dtdHeader, false, encoding ) )
	{
		#ifdef DEBUG_PARSER
			TIXML_LOG( "XML parsing Unknown(1)\n" );
		#endif
		returnNode = new TiXmlUnknown();
	}
	else if (    IsAlpha( *(p+1), encoding )
			  || *(p+1) == '_' )
	{
		#ifdef DEBUG_PARSER
			TIXML_LOG( "XML parsing Element\n" );
		#endif
		returnNode = new TiXmlElement( "" );
	}
	else
	{
		#ifdef DEBUG_PARSER
			TIXML_LOG( "XML parsing Unknown(2)\n" );
		#endif
		returnNode = new TiXmlUnknown();
	}

	if ( returnNode )
	{
		// Set the parent, so it can report errors
		returnNode->parent = this;
	}
	return returnNode;
}

#ifdef TIXML_USE_STL

void TiXmlElement::StreamIn (std::istream * in, TIXML_STRING * tag)
{
	// We're called with some amount of pre-parsing. That is, some of "this"
	// element is in "tag". Go ahead and stream to the closing ">"
	while( in->good() )
	{
		int c = in->get();
		if ( c <= 0 )
		{
			TiXmlDocument* document = GetDocument();
			if ( document )
				document->SetError( TIXML_ERROR_EMBEDDED_NULL, 0, 0, TIXML_ENCODING_UNKNOWN );
			return;
		}
		(*tag) += (char) c ;
		
		if ( c == '>' )
			break;
	}

	if ( tag->length() < 3 ) return;

	// Okay...if we are a "/>" tag, then we're done. We've read a complete tag.
	// If not, identify and stream.

	if (    tag->at( tag->length() - 1 ) == '>' 
		 && tag->at( tag->length() - 2 ) == '/' )
	{
		// All good!
		return;
	}
	else if ( tag->at( tag->length() - 1 ) == '>' )
	{
		// There is more. Could be:
		//		text
		//		cdata text (which looks like another node)
		//		closing tag
		//		another node.
		for ( ;; )
		{
			StreamWhiteSpace( in, tag );

			// Do we have text?
			if ( in->good() && in->peek() != '<' ) 
			{
				// Yep, text.
				TiXmlText text( "" );
				text.StreamIn( in, tag );

				// What follows text is a closing tag or another node.
				// Go around again and figure it out.
				continue;
			}

			// We now have either a closing tag...or another node.
			// We should be at a "<", regardless.
			if ( !in->good() ) return;
			assert( in->peek() == '<' );
			int tagIndex = (int) tag->length();

			bool closingTag = false;
			bool firstCharFound = false;

			for( ;; )
			{
				if ( !in->good() )
					return;

				int c = in->peek();
				if ( c <= 0 )
				{
					TiXmlDocument* document = GetDocument();
					if ( document )
						document->SetError( TIXML_ERROR_EMBEDDED_NULL, 0, 0, TIXML_ENCODING_UNKNOWN );
					return;
				}
				
				if ( c == '>' )
					break;

				*tag += (char) c;
				in->get();

				// Early out if we find the CDATA id.
				if ( c == '[' && tag->size() >= 9 )
				{
					size_t len = tag->size();
					const char* start = tag->c_str() + len - 9;
					if ( strcmp( start, "<![CDATA[" ) == 0 ) {
						assert( !closingTag );
						break;
					}
				}

				if ( !firstCharFound && c != '<' && !IsWhiteSpace( c ) )
				{
					firstCharFound = true;
					if ( c == '/' )
						closingTag = true;
				}
			}
			// If it was a closing tag, then read in the closing '>' to clean up the input stream.
			// If it was not, the streaming will be done by the tag.
			if ( closingTag )
			{
				if ( !in->good() )
					return;

				int c = in->get();
				if ( c <= 0 )
				{
					TiXmlDocument* document = GetDocument();
					if ( document )
						document->SetError( TIXML_ERROR_EMBEDDED_NULL, 0, 0, TIXML_ENCODING_UNKNOWN );
					return;
				}
				assert( c == '>' );
				*tag += (char) c;

				// We are done, once we've found our closing tag.
				return;
			}
			else
			{
				// If not a closing tag, id it, and stream.
				const char* tagloc = tag->c_str() + tagIndex;
				TiXmlNode* node = Identify( tagloc, TIXML_DEFAULT_ENCODING );
				if ( !node )
					return;
				node->StreamIn( in, tag );
				delete node;
				node = 0;

				// No return: go around from the beginning: text, closing tag, or node.
			}
		}
	}
}
#endif

const char* TiXmlElement::Parse( const char* p, TiXmlParsingData* data, TiXmlEncoding encoding )
{
	p = SkipWhiteSpace( p, encoding );
	TiXmlDocument* document = GetDocument();

	if ( !p || !*p )
	{
		if ( document ) document->SetError( TIXML_ERROR_PARSING_ELEMENT, 0, 0, encoding );
		return 0;
	}

	if ( data )
	{
		data->Stamp( p, encoding );
		location = data->Cursor();
	}

	if ( *p != '<' )
	{
		if ( document ) document->SetError( TIXML_ERROR_PARSING_ELEMENT, p, data, encoding );
		return 0;
	}

	p = SkipWhiteSpace( p+1, encoding );

	// Read the name.
	const char* pErr = p;

    p = ReadName( p, &value, encoding );
	if ( !p || !*p )
	{
		if ( document )	document->SetError( TIXML_ERROR_FAILED_TO_READ_ELEMENT_NAME, pErr, data, encoding );
		return 0;
	}

    TIXML_STRING endTag ("</");
	endTag += value;

	// Check for and read attributes. Also look for an empty
	// tag or an end tag.
	while ( p && *p )
	{
		pErr = p;
		p = SkipWhiteSpace( p, encoding );
		if ( !p || !*p )
		{
			if ( document ) document->SetError( TIXML_ERROR_READING_ATTRIBUTES, pErr, data, encoding );
			return 0;
		}
		if ( *p == '/' )
		{
			++p;
			// Empty tag.
			if ( *p  != '>' )
			{
				if ( document ) document->SetError( TIXML_ERROR_PARSING_EMPTY, p, data, encoding );		
				return 0;
			}
			return (p+1);
		}
		else if ( *p == '>' )
		{
			// Done with attributes (if there were any.)
			// Read the value -- which can include other
			// elements -- read the end tag, and return.
			++p;
			p = ReadValue( p, data, encoding );		// Note this is an Element method, and will set the error if one happens.
			if ( !p || !*p ) {
				// We were looking for the end tag, but found nothing.
				// Fix for [ 1663758 ] Failure to report error on bad XML
				if ( document ) document->SetError( TIXML_ERROR_READING_END_TAG, p, data, encoding );
				return 0;
			}

			// We should find the end tag now
			// note that:
			// </foo > and
			// </foo> 
			// are both valid end tags.
			if ( StringEqual( p, endTag.c_str(), false, encoding ) )
			{
				p += endTag.length();
				p = SkipWhiteSpace( p, encoding );
				if ( p && *p && *p == '>' ) {
					++p;
					return p;
				}
				if ( document ) document->SetError( TIXML_ERROR_READING_END_TAG, p, data, encoding );
				return 0;
			}
			else
			{
				if ( document ) document->SetError( TIXML_ERROR_READING_END_TAG, p, data, encoding );
				return 0;
			}
		}
		else
		{
			// Try to read an attribute:
			TiXmlAttribute* attrib = new TiXmlAttribute();
			if ( !attrib )
			{
				return 0;
			}

			attrib->SetDocument( document );
			pErr = p;
			p = attrib->Parse( p, data, encoding );

			if ( !p || !*p )
			{
				if ( document ) document->SetError( TIXML_ERROR_PARSING_ELEMENT, pErr, data, encoding );
				delete attrib;
				return 0;
			}

			// Handle the strange case of double attributes:
			#ifdef TIXML_USE_STL
			TiXmlAttribute* node = attributeSet.Find( attrib->NameTStr() );
			#else
			TiXmlAttribute* node = attributeSet.Find( attrib->Name() );
			#endif
			if ( node )
			{
				if ( document ) document->SetError( TIXML_ERROR_PARSING_ELEMENT, pErr, data, encoding );
				delete attrib;
				return 0;
			}

			attributeSet.Add( attrib );
		}
	}
	return p;
}


const char* TiXmlElement::ReadValue( const char* p, TiXmlParsingData* data, TiXmlEncoding encoding )
{
	TiXmlDocument* document = GetDocument();

	// Read in text and elements in any order.
	const char* pWithWhiteSpace = p;
	p = SkipWhiteSpace( p, encoding );

	while ( p && *p )
	{
		if ( *p != '<' )
		{
			// Take what we have, make a text element.
			TiXmlText* textNode = new TiXmlText( "" );

			if ( !textNode )
			{
			    return 0;
			}

			if ( TiXmlBase::IsWhiteSpaceCondensed() )
			{
				p = textNode->Parse( p, data, encoding );
			}
			else
			{
				// Special case: we want to keep the white space
				// so that leading spaces aren't removed.
				p = textNode->Parse( pWithWhiteSpace, data, encoding );
			}

			if ( !textNode->Blank() )
				LinkEndChild( textNode );
			else
				delete textNode;
		} 
		else 
		{
			// We hit a '<'
			// Have we hit a new element or an end tag? This could also be
			// a TiXmlText in the "CDATA" style.
			if ( StringEqual( p, "</", false, encoding ) )
			{
				return p;
			}
			else
			{
				TiXmlNode* node = Identify( p, encoding );
				if ( node )
				{
					p = node->Parse( p, data, encoding );
					LinkEndChild( node );
				}				
				else
				{
					return 0;
				}
			}
		}
		pWithWhiteSpace = p;
		p = SkipWhiteSpace( p, encoding );
	}

	if ( !p )
	{
		if ( document ) document->SetError( TIXML_ERROR_READING_ELEMENT_VALUE, 0, 0, encoding );
	}	
	return p;
}


#ifdef TIXML_USE_STL
void TiXmlUnknown::StreamIn( std::istream * in, TIXML_STRING * tag )
{
	while ( in->good() )
	{
		int c = in->get();	
		if ( c <= 0 )
		{
			TiXmlDocument* document = GetDocument();
			if ( document )
				document->SetError( TIXML_ERROR_EMBEDDED_NULL, 0, 0, TIXML_ENCODING_UNKNOWN );
			return;
		}
		(*tag) += (char) c;

		if ( c == '>' )
		{
			// All is well.
			return;		
		}
	}
}
#endif


const char* TiXmlUnknown::Parse( const char* p, TiXmlParsingData* data, TiXmlEncoding encoding )
{
	TiXmlDocument* document = GetDocument();
	p = SkipWhiteSpace( p, encoding );

	if ( data )
	{
		data->Stamp( p, encoding );
		location = data->Cursor();
	}
	if ( !p || !*p || *p != '<' )
	{
		if ( document ) document->SetError( TIXML_ERROR_PARSING_UNKNOWN, p, data, encoding );
		return 0;
	}
	++p;
    value = "";

	while ( p && *p && *p != '>' )
	{
		value += *p;
		++p;
	}

	if ( !p )
	{
		if ( document )	
			document->SetError( TIXML_ERROR_PARSING_UNKNOWN, 0, 0, encoding );
	}
	if ( p && *p == '>' )
		return p+1;
	return p;
}

#ifdef TIXML_USE_STL
void TiXmlComment::StreamIn( std::istream * in, TIXML_STRING * tag )
{
	while ( in->good() )
	{
		int c = in->get();	
		if ( c <= 0 )
		{
			TiXmlDocument* document = GetDocument();
			if ( document )
				document->SetError( TIXML_ERROR_EMBEDDED_NULL, 0, 0, TIXML_ENCODING_UNKNOWN );
			return;
		}

		(*tag) += (char) c;

		if ( c == '>' 
			 && tag->at( tag->length() - 2 ) == '-'
			 && tag->at( tag->length() - 3 ) == '-' )
		{
			// All is well.
			return;		
		}
	}
}
#endif


const char* TiXmlComment::Parse( const char* p, TiXmlParsingData* data, TiXmlEncoding encoding )
{
	TiXmlDocument* document = GetDocument();
	value = "";

	p = SkipWhiteSpace( p, encoding );

	if ( data )
	{
		data->Stamp( p, encoding );
		location = data->Cursor();
	}
	const char* startTag = "<!--";
	const char* endTag   = "-->";

	if ( !StringEqual( p, startTag, false, encoding ) )
	{
		if ( document )
			document->SetError( TIXML_ERROR_PARSING_COMMENT, p, data, encoding );
		return 0;
	}
	p += strlen( startTag );

	// [ 1475201 ] TinyXML parses entities in comments
	// Oops - ReadText doesn't work, because we don't want to parse the entities.
	// p = ReadText( p, &value, false, endTag, false, encoding );
	//
	// from the XML spec:
	/*
	 [Definition: Comments may appear anywhere in a document outside other markup; in addition, 
	              they may appear within the document type declaration at places allowed by the grammar. 
				  They are not part of the document's character data; an XML processor MAY, but need not, 
				  make it possible for an application to retrieve the text of comments. For compatibility, 
				  the string "--" (double-hyphen) MUST NOT occur within comments.] Parameter entity 
				  references MUST NOT be recognized within comments.

				  An example of a comment:

				  <!-- declarations for <head> & <body> -->
	*/

    value = "";
	// Keep all the white space.
	while (	p && *p && !StringEqual( p, endTag, false, encoding ) )
	{
		value.append( p, 1 );
		++p;
	}
	if ( p && *p ) 
		p += strlen( endTag );

	return p;
}


const char* TiXmlAttribute::Parse( const char* p, TiXmlParsingData* data, TiXmlEncoding encoding )
{
	p = SkipWhiteSpace( p, encoding );
	if ( !p || !*p ) return 0;

	if ( data )
	{
		data->Stamp( p, encoding );
		location = data->Cursor();
	}
	// Read the name, the '=' and the value.
	const char* pErr = p;
	p = ReadName( p, &name, encoding );
	if ( !p || !*p )
	{
		if ( document ) document->SetError( TIXML_ERROR_READING_ATTRIBUTES, pErr, data, encoding );
		return 0;
	}
	p = SkipWhiteSpace( p, encoding );
	if ( !p || !*p || *p != '=' )
	{
		if ( document ) document->SetError( TIXML_ERROR_READING_ATTRIBUTES, p, data, encoding );
		return 0;
	}

	++p;	// skip '='
	p = SkipWhiteSpace( p, encoding );
	if ( !p || !*p )
	{
		if ( document ) document->SetError( TIXML_ERROR_READING_ATTRIBUTES, p, data, encoding );
		return 0;
	}
	
	const char* end;
	const char SINGLE_QUOTE = '\'';
	const char DOUBLE_QUOTE = '\"';

	if ( *p == SINGLE_QUOTE )
	{
		++p;
		end = "\'";		// single quote in string
		p = ReadText( p, &value, false, end, false, encoding );
	}
	else if ( *p == DOUBLE_QUOTE )
	{
		++p;
		end = "\"";		// double quote in string
		p = ReadText( p, &value, false, end, false, encoding );
	}
	else
	{
		// All attribute values should be in single or double quotes.
		// But this is such a common error that the parser will try
		// its best, even without them.
		value = "";
		while (    p && *p											// existence
				&& !IsWhiteSpace( *p )								// whitespace
				&& *p != '/' && *p != '>' )							// tag end
		{
			if ( *p == SINGLE_QUOTE || *p == DOUBLE_QUOTE ) {
				// [ 1451649 ] Attribute values with trailing quotes not handled correctly
				// We did not have an opening quote but seem to have a 
				// closing one. Give up and throw an error.
				if ( document ) document->SetError( TIXML_ERROR_READING_ATTRIBUTES, p, data, encoding );
				return 0;
			}
			value += *p;
			++p;
		}
	}
	return p;
}

#ifdef TIXML_USE_STL
void TiXmlText::StreamIn( std::istream * in, TIXML_STRING * tag )
{
	while ( in->good() )
	{
		int c = in->peek();	
		if ( !cdata && (c == '<' ) ) 
		{
			return;
		}
		if ( c <= 0 )
		{
			TiXmlDocument* document = GetDocument();
			if ( document )
				document->SetError( TIXML_ERROR_EMBEDDED_NULL, 0, 0, TIXML_ENCODING_UNKNOWN );
			return;
		}

		(*tag) += (char) c;
		in->get();	// "commits" the peek made above

		if ( cdata && c == '>' && tag->size() >= 3 ) {
			size_t len = tag->size();
			if ( (*tag)[len-2] == ']' && (*tag)[len-3] == ']' ) {
				// terminator of cdata.
				return;
			}
		}    
	}
}
#endif

const char* TiXmlText::Parse( const char* p, TiXmlParsingData* data, TiXmlEncoding encoding )
{
	value = "";
	TiXmlDocument* document = GetDocument();

	if ( data )
	{
		data->Stamp( p, encoding );
		location = data->Cursor();
	}

	const char* const startTag = "<![CDATA[";
	const char* const endTag   = "]]>";

	if ( cdata || StringEqual( p, startTag, false, encoding ) )
	{
		cdata = true;

		if ( !StringEqual( p, startTag, false, encoding ) )
		{
			if ( document )
				document->SetError( TIXML_ERROR_PARSING_CDATA, p, data, encoding );
			return 0;
		}
		p += strlen( startTag );

		// Keep all the white space, ignore the encoding, etc.
		while (	   p && *p
				&& !StringEqual( p, endTag, false, encoding )
			  )
		{
			value += *p;
			++p;
		}

		TIXML_STRING dummy; 
		p = ReadText( p, &dummy, false, endTag, false, encoding );
		return p;
	}
	else
	{
		bool ignoreWhite = true;

		const char* end = "<";
		p = ReadText( p, &value, ignoreWhite, end, false, encoding );
		if ( p && *p )
			return p-1;	// don't truncate the '<'
		return 0;
	}
}

#ifdef TIXML_USE_STL
void TiXmlDeclaration::StreamIn( std::istream * in, TIXML_STRING * tag )
{
	while ( in->good() )
	{
		int c = in->get();
		if ( c <= 0 )
		{
			TiXmlDocument* document = GetDocument();
			if ( document )
				document->SetError( TIXML_ERROR_EMBEDDED_NULL, 0, 0, TIXML_ENCODING_UNKNOWN );
			return;
		}
		(*tag) += (char) c;

		if ( c == '>' )
		{
			// All is well.
			return;
		}
	}
}
#endif

const char* TiXmlDeclaration::Parse( const char* p, TiXmlParsingData* data, TiXmlEncoding _encoding )
{
	p = SkipWhiteSpace( p, _encoding );
	// Find the beginning, find the end, and look for
	// the stuff in-between.
	TiXmlDocument* document = GetDocument();
	if ( !p || !*p || !StringEqual( p, "<?xml", true, _encoding ) )
	{
		if ( document ) document->SetError( TIXML_ERROR_PARSING_DECLARATION, 0, 0, _encoding );
		return 0;
	}
	if ( data )
	{
		data->Stamp( p, _encoding );
		location = data->Cursor();
	}
	p += 5;

	version = "";
	encoding = "";
	standalone = "";

	while ( p && *p )
	{
		if ( *p == '>' )
		{
			++p;
			return p;
		}

		p = SkipWhiteSpace( p, _encoding );
		if ( StringEqual( p, "version", true, _encoding ) )
		{
			TiXmlAttribute attrib;
			p = attrib.Parse( p, data, _encoding );		
			version = attrib.Value();
		}
		else if ( StringEqual( p, "encoding", true, _encoding ) )
		{
			TiXmlAttribute attrib;
			p = attrib.Parse( p, data, _encoding );		
			encoding = attrib.Value();
		}
		else if ( StringEqual( p, "standalone", true, _encoding ) )
		{
			TiXmlAttribute attrib;
			p = attrib.Parse( p, data, _encoding );		
			standalone = attrib.Value();
		}
		else
		{
			// Read over whatever it is.
			while( p && *p && *p != '>' && !IsWhiteSpace( *p ) )
				++p;
		}
	}
	return 0;
}

bool TiXmlText::Blank() const
{
	for ( unsigned i=0; i<value.length(); i++ )
		if ( !IsWhiteSpace( value[i] ) )
			return false;
	return true;
}
<|MERGE_RESOLUTION|>--- conflicted
+++ resolved
@@ -105,15 +105,9 @@
 	output += *length;
 
 	// Scary scary fall throughs.
-<<<<<<< HEAD
-        #ifndef _WIN32 
-	#pragma GCC diagnostic ignored "-Wswitch-default"
-	#endif
-=======
-        #ifndef _WIN32
-        #pragma GCC diagnostic ignored "-Wswitch-default"
-        #endif
->>>>>>> e81b3eb6
+    #ifndef _WIN32
+    #pragma GCC diagnostic ignored "-Wswitch-default"
+    #endif
 	switch (*length) 
 	{
 		case 4:
@@ -132,15 +126,9 @@
 			--output; 
 			*output = (char)(input | FIRST_BYTE_MARK[*length]);
 	}
-<<<<<<< HEAD
-	#ifndef _WIN32
-        #pragma GCC diagnostic pop
-	#endif
-=======
-        #ifndef _WIN32
-        #pragma GCC diagnostic pop
-        #endif
->>>>>>> e81b3eb6
+    #ifndef _WIN32
+    #pragma GCC diagnostic pop
+    #endif
 }
 
 
