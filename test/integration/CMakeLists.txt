--- conflicted
+++ resolved
@@ -8,11 +8,8 @@
   joint_axis_frame.cc
   plugin_attribute.cc
   provide_feedback.cc
-<<<<<<< HEAD
   schema_test.cc
-=======
   urdf_joint_parameters.cc
->>>>>>> 95f4ecd5
 )
 
 link_directories(${PROJECT_BINARY_DIR}/test)
