--- conflicted
+++ resolved
@@ -48,11 +48,7 @@
     unsetenv("SDF_PATH");
   }
 
-<<<<<<< HEAD
-  sdf::ElementPtr model = robot->GetRoot()->GetElement("model");
-=======
   sdf::ElementPtr model = robot->Root()->GetElement("model");
->>>>>>> e81b3eb6
   for (sdf::ElementPtr joint = model->GetElement("joint"); joint;
        joint = joint->GetNextElement("joint"))
   {
@@ -125,11 +121,7 @@
     unsetenv("SDF_PATH");
   }
 
-<<<<<<< HEAD
-  sdf::ElementPtr model = robot->GetRoot()->GetElement("model");
-=======
   sdf::ElementPtr model = robot->Root()->GetElement("model");
->>>>>>> e81b3eb6
   for (sdf::ElementPtr joint = model->GetElement("joint"); joint;
        joint = joint->GetNextElement("joint"))
   {
