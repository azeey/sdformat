--- conflicted
+++ resolved
@@ -32,11 +32,7 @@
 bool findJointInModel(std::string desired_joint_name, sdf::SDFPtr robot)
 {
   bool found = false;
-<<<<<<< HEAD
-  sdf::ElementPtr model = robot->GetRoot()->GetElement("model");
-=======
   sdf::ElementPtr model = robot->Root()->GetElement("model");
->>>>>>> e81b3eb6
   for (sdf::ElementPtr joint = model->GetElement("joint"); joint;
        joint = joint->GetNextElement("joint"))
   {
