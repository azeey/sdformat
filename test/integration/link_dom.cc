/*
 * Copyright 2018 Open Source Robotics Foundation
 *
 * Licensed under the Apache License, Version 2.0 (the "License");
 * you may not use this file except in compliance with the License.
 * You may obtain a copy of the License at
 *
 *     http://www.apache.org/licenses/LICENSE-2.0
 *
 * Unless required by applicable law or agreed to in writing, software
 * distributed under the License is distributed on an "AS IS" BASIS,
 * WITHOUT WARRANTIES OR CONDITIONS OF ANY KIND, either express or implied.
 * See the License for the specific language governing permissions and
 * limitations under the License.
 *
 */

#include <string>
#include <gtest/gtest.h>

#include <ignition/math/Pose3.hh>
#include "sdf/AirPressure.hh"
#include "sdf/Altimeter.hh"
#include "sdf/Camera.hh"
#include "sdf/Collision.hh"
#include "sdf/Element.hh"
#include "sdf/Error.hh"
#include "sdf/Filesystem.hh"
#include "sdf/Imu.hh"
#include "sdf/Link.hh"
#include "sdf/Magnetometer.hh"
#include "sdf/Model.hh"
#include "sdf/parser.hh"
#include "sdf/Lidar.hh"
#include "sdf/Root.hh"
#include "sdf/Sensor.hh"
#include "sdf/Types.hh"
#include "sdf/Visual.hh"
#include "sdf/World.hh"
#include "test_config.h"

//////////////////////////////////////////////////
TEST(DOMLink, NotALink)
{
  // Create an Element that is not a link
  sdf::ElementPtr element(new sdf::Element);
  element->SetName("world");
  sdf::Link link;
  sdf::Errors errors = link.Load(element);
  ASSERT_FALSE(errors.empty());
  EXPECT_EQ(sdf::ErrorCode::ELEMENT_INCORRECT_TYPE, errors[0].Code());
  EXPECT_TRUE(errors[0].Message().find("Attempting to load a Link") !=
               std::string::npos);
}

//////////////////////////////////////////////////
TEST(DOMLink, NoName)
{
  // Create a "link" with no name
  sdf::ElementPtr element(new sdf::Element);
  element->SetName("link");

  sdf::Link link;
  sdf::Errors errors = link.Load(element);
  ASSERT_FALSE(errors.empty());
  EXPECT_EQ(sdf::ErrorCode::ATTRIBUTE_MISSING, errors[0].Code());
  EXPECT_TRUE(errors[0].Message().find("link name is required") !=
               std::string::npos);
}

//////////////////////////////////////////////////
TEST(DOMLink, LoadVisualCollision)
{
  const std::string testFile =
    sdf::filesystem::append(PROJECT_SOURCE_PATH, "test", "sdf",
        "empty.sdf");

  // Load the SDF file
  sdf::Root root;
  EXPECT_TRUE(root.Load(testFile).empty());

  // Get the first world
  const sdf::World *world = root.WorldByIndex(0);
  ASSERT_NE(nullptr, world);
  EXPECT_EQ("default", world->Name());

  // Get the first model
  const sdf::Model *model = world->ModelByIndex(0);
  ASSERT_NE(nullptr, model);
  EXPECT_EQ("ground_plane", model->Name());

  // Get the first link
  const sdf::Link *link = model->LinkByIndex(0);
  ASSERT_NE(nullptr, link);
  EXPECT_EQ("link", link->Name());

  // Get the first visual
  EXPECT_EQ(1u, link->VisualCount());
  EXPECT_TRUE(link->VisualNameExists("visual"));
  EXPECT_FALSE(link->VisualNameExists("visuals"));
  const sdf::Visual *visual = link->VisualByIndex(0);
  ASSERT_NE(nullptr, visual);
  EXPECT_EQ("visual", visual->Name());

  // Get the first collision
  EXPECT_EQ(1u, link->CollisionCount());
  EXPECT_TRUE(link->CollisionNameExists("collision"));
  EXPECT_FALSE(link->CollisionNameExists("collisions"));
  const sdf::Collision *collision = link->CollisionByIndex(0);
  ASSERT_NE(nullptr, collision);
  EXPECT_EQ("collision", collision->Name());
}

//////////////////////////////////////////////////
TEST(DOMLink, InertialDoublePendulum)
{
  const std::string testFile =
    sdf::filesystem::append(PROJECT_SOURCE_PATH, "test", "sdf",
        "double_pendulum.sdf");

  // Load the SDF file
  sdf::Root root;
  EXPECT_TRUE(root.Load(testFile).empty());

  const sdf::Model *model = root.ModelByIndex(0);
  ASSERT_NE(nullptr, model);

  const sdf::Link *baseLink = model->LinkByIndex(0);
  ASSERT_NE(nullptr, baseLink);
  EXPECT_EQ(ignition::math::Pose3d::Zero, baseLink->RawPose());
  EXPECT_EQ("", baseLink->PoseRelativeTo());

  const ignition::math::Inertiald inertial = baseLink->Inertial();
  EXPECT_DOUBLE_EQ(100.0, inertial.MassMatrix().Mass());
  EXPECT_DOUBLE_EQ(1.0, inertial.MassMatrix().DiagonalMoments().X());
  EXPECT_DOUBLE_EQ(1.0, inertial.MassMatrix().DiagonalMoments().Y());
  EXPECT_DOUBLE_EQ(1.0, inertial.MassMatrix().DiagonalMoments().Z());
  EXPECT_DOUBLE_EQ(0.0, inertial.MassMatrix().OffDiagonalMoments().X());
  EXPECT_DOUBLE_EQ(0.0, inertial.MassMatrix().OffDiagonalMoments().Y());
  EXPECT_DOUBLE_EQ(0.0, inertial.MassMatrix().OffDiagonalMoments().Z());

  const sdf::Link *upperLink = model->LinkByIndex(1);
  ASSERT_NE(nullptr, upperLink);
  EXPECT_EQ(ignition::math::Pose3d(0, 0, 2.1, -1.5708, 0, 0),
      upperLink->RawPose());
  EXPECT_EQ("", upperLink->PoseRelativeTo());
  EXPECT_TRUE(upperLink->EnableWind());

  const ignition::math::Inertiald inertialUpper = upperLink->Inertial();
  EXPECT_DOUBLE_EQ(1.0, inertialUpper.MassMatrix().Mass());
  EXPECT_DOUBLE_EQ(1.0, inertialUpper.MassMatrix().DiagonalMoments().X());
  EXPECT_DOUBLE_EQ(1.0, inertialUpper.MassMatrix().DiagonalMoments().Y());
  EXPECT_DOUBLE_EQ(1.0, inertialUpper.MassMatrix().DiagonalMoments().Z());
  EXPECT_DOUBLE_EQ(0.0, inertialUpper.MassMatrix().OffDiagonalMoments().X());
  EXPECT_DOUBLE_EQ(0.0, inertialUpper.MassMatrix().OffDiagonalMoments().Y());
  EXPECT_DOUBLE_EQ(0.0, inertialUpper.MassMatrix().OffDiagonalMoments().Z());
  EXPECT_DOUBLE_EQ(0.0, inertialUpper.Pose().Pos().X());
  EXPECT_DOUBLE_EQ(0.0, inertialUpper.Pose().Pos().Y());
  EXPECT_DOUBLE_EQ(0.5, inertialUpper.Pose().Pos().Z());
  EXPECT_TRUE(inertial.MassMatrix().IsValid());

  const sdf::Link *lowerLink = model->LinkByIndex(2);
  ASSERT_TRUE(lowerLink != nullptr);
  EXPECT_EQ(ignition::math::Pose3d(0.25, 1.0, 2.1, -2, 0, 0),
      lowerLink->RawPose());
  EXPECT_EQ("", lowerLink->PoseRelativeTo());
}

//////////////////////////////////////////////////
TEST(DOMLink, InertialComplete)
{
  const std::string testFile =
    sdf::filesystem::append(PROJECT_SOURCE_PATH, "test", "sdf",
        "inertial_complete.sdf");

  // Load the SDF file
  sdf::Root root;
  EXPECT_TRUE(root.Load(testFile).empty());

  const sdf::Model *model = root.ModelByIndex(0);
  ASSERT_NE(nullptr, model);

  const sdf::Link *link = model->LinkByIndex(0);
  ASSERT_NE(nullptr, link);

  const ignition::math::Inertiald inertial = link->Inertial();
  EXPECT_DOUBLE_EQ(17.982, inertial.MassMatrix().Mass());
  EXPECT_DOUBLE_EQ(0.125569, inertial.MassMatrix().DiagonalMoments().X());
  EXPECT_DOUBLE_EQ(0.0972062, inertial.MassMatrix().DiagonalMoments().Y());
  EXPECT_DOUBLE_EQ(0.117937, inertial.MassMatrix().DiagonalMoments().Z());
  EXPECT_DOUBLE_EQ(0.0008, inertial.MassMatrix().OffDiagonalMoments().X());
  EXPECT_DOUBLE_EQ(-0.000499757,
      inertial.MassMatrix().OffDiagonalMoments().Y());
  EXPECT_DOUBLE_EQ(-0.0005, inertial.MassMatrix().OffDiagonalMoments().Z());
  EXPECT_DOUBLE_EQ(0.01, inertial.Pose().Pos().X());
  EXPECT_DOUBLE_EQ(0.0, inertial.Pose().Pos().Y());
  EXPECT_DOUBLE_EQ(0.02, inertial.Pose().Pos().Z());
  EXPECT_TRUE(inertial.MassMatrix().IsValid());
}

//////////////////////////////////////////////////
TEST(DOMLink, InertialInvalid)
{
  const std::string testFile =
    sdf::filesystem::append(PROJECT_SOURCE_PATH, "test", "sdf",
        "inertial_invalid.sdf");

  // Load the SDF file
  sdf::Root root;
  auto errors = root.Load(testFile);
  EXPECT_FALSE(errors.empty());
  ASSERT_EQ(2u, errors.size());
<<<<<<< HEAD
  EXPECT_EQ(errors[0].Code(), sdf::ErrorCode::LINK_INERTIA_INVALID);
  EXPECT_EQ(errors[0].Message(), "A link named link has invalid inertia.");
  EXPECT_EQ(errors[1].Code(), sdf::ErrorCode::ELEMENT_INVALID);
=======
  for (auto err : errors)
     std::cout << err.Message() << std::endl;
  EXPECT_EQ(errors[0].Code(), sdf::ErrorCode::LINK_INERTIA_INVALID);
  EXPECT_EQ(errors[0].Message(), "A link named link has invalid inertia.");
  EXPECT_EQ(errors[1].Code(), sdf::ErrorCode::MODEL_WITHOUT_LINK);
>>>>>>> 35d7518a
  EXPECT_EQ(errors[1].Message(), "A model must have at least one link.");

  const sdf::Model *model = root.ModelByIndex(0);
  ASSERT_EQ(nullptr, model);
}

//////////////////////////////////////////////////
TEST(DOMLink, Sensors)
{
  const std::string testFile =
    sdf::filesystem::append(PROJECT_SOURCE_PATH, "test", "sdf",
        "sensors.sdf");

  // Load the SDF file
  sdf::Root root;
  auto errors = root.Load(testFile);
  for (auto e : errors)
    std::cout << e << std::endl;
  EXPECT_TRUE(errors.empty());

  // Get the first model
  const sdf::Model *model = root.ModelByIndex(0);
  ASSERT_NE(nullptr, model);
  EXPECT_EQ("model", model->Name());

  // Get the first link
  const sdf::Link *link = model->LinkByIndex(0);
  ASSERT_NE(nullptr, link);
  EXPECT_EQ("link", link->Name());
  EXPECT_EQ(22u, link->SensorCount());

  // Get the altimeter sensor
  const sdf::Sensor *altimeterSensor = link->SensorByIndex(0);
  ASSERT_NE(nullptr, altimeterSensor);
  EXPECT_EQ("altimeter_sensor", altimeterSensor->Name());
  EXPECT_EQ(sdf::SensorType::ALTIMETER, altimeterSensor->Type());
  EXPECT_EQ(ignition::math::Pose3d::Zero, altimeterSensor->RawPose());
  const sdf::Altimeter *altSensor = altimeterSensor->AltimeterSensor();
  ASSERT_NE(nullptr, altSensor);
  EXPECT_DOUBLE_EQ(0.1, altSensor->VerticalPositionNoise().Mean());
  EXPECT_DOUBLE_EQ(0.2, altSensor->VerticalPositionNoise().StdDev());
  EXPECT_DOUBLE_EQ(2.3, altSensor->VerticalVelocityNoise().Mean());
  EXPECT_DOUBLE_EQ(4.5, altSensor->VerticalVelocityNoise().StdDev());

  // Get the camera sensor
  EXPECT_TRUE(link->SensorNameExists("camera_sensor"));
  EXPECT_FALSE(link->SensorNameExists("bad_camera_sensor"));
  const sdf::Sensor *cameraSensor = link->SensorByName("camera_sensor");
  ASSERT_NE(nullptr, cameraSensor);
  EXPECT_EQ("camera_sensor", cameraSensor->Name());
  EXPECT_EQ(sdf::SensorType::CAMERA, cameraSensor->Type());
  EXPECT_EQ(ignition::math::Pose3d(1, 2, 3, 0, 0, 0), cameraSensor->RawPose());
  const sdf::Camera *camSensor = cameraSensor->CameraSensor();
  ASSERT_NE(nullptr, camSensor);
  EXPECT_EQ("my_camera", camSensor->Name());
  EXPECT_EQ(ignition::math::Pose3d(0.1, 0.2, 0.3, 0, 0, 0),
            camSensor->RawPose());
  EXPECT_DOUBLE_EQ(0.75, camSensor->HorizontalFov().Radian());
  EXPECT_EQ(640u, camSensor->ImageWidth());
  EXPECT_EQ(480u, camSensor->ImageHeight());
  EXPECT_EQ(sdf::PixelFormatType::RGB_INT8, camSensor->PixelFormat());
  EXPECT_DOUBLE_EQ(0.2, camSensor->NearClip());
  EXPECT_DOUBLE_EQ(12.3, camSensor->FarClip());
  EXPECT_TRUE(camSensor->SaveFrames());
  EXPECT_EQ("/tmp/cam", camSensor->SaveFramesPath());
  EXPECT_DOUBLE_EQ(0.5, camSensor->ImageNoise().Mean());
  EXPECT_DOUBLE_EQ(0.1, camSensor->ImageNoise().StdDev());
  EXPECT_DOUBLE_EQ(0.1, camSensor->DistortionK1());
  EXPECT_DOUBLE_EQ(0.2, camSensor->DistortionK2());
  EXPECT_DOUBLE_EQ(0.3, camSensor->DistortionK3());
  EXPECT_DOUBLE_EQ(0.4, camSensor->DistortionP1());
  EXPECT_DOUBLE_EQ(0.5, camSensor->DistortionP2());
  EXPECT_EQ(ignition::math::Vector2d(0.2, 0.4), camSensor->DistortionCenter());
  EXPECT_EQ("custom", camSensor->LensType());
  EXPECT_FALSE(camSensor->LensScaleToHfov());
  EXPECT_DOUBLE_EQ(1.1, camSensor->LensC1());
  EXPECT_DOUBLE_EQ(2.2, camSensor->LensC2());
  EXPECT_DOUBLE_EQ(3.3, camSensor->LensC3());
  EXPECT_DOUBLE_EQ(1.2, camSensor->LensFocalLength());
  EXPECT_EQ("sin", camSensor->LensFunction());
  EXPECT_DOUBLE_EQ(0.7505, camSensor->LensCutoffAngle().Radian());
  EXPECT_EQ(128, camSensor->LensEnvironmentTextureSize());
  EXPECT_DOUBLE_EQ(280, camSensor->LensIntrinsicsFx());
  EXPECT_DOUBLE_EQ(281, camSensor->LensIntrinsicsFy());
  EXPECT_DOUBLE_EQ(162, camSensor->LensIntrinsicsCx());
  EXPECT_DOUBLE_EQ(124, camSensor->LensIntrinsicsCy());
  EXPECT_DOUBLE_EQ(1.2, camSensor->LensIntrinsicsSkew());

  // Get the contact sensor
  const sdf::Sensor *contactSensor = link->SensorByName("contact_sensor");
  ASSERT_NE(nullptr, contactSensor);
  EXPECT_EQ("contact_sensor", contactSensor->Name());
  EXPECT_EQ(sdf::SensorType::CONTACT, contactSensor->Type());
  EXPECT_EQ(ignition::math::Pose3d(4, 5, 6, 0, 0, 0), contactSensor->RawPose());

  // Get the depth sensor
  const sdf::Sensor *depthSensor = link->SensorByName("depth_sensor");
  ASSERT_NE(nullptr, depthSensor);
  EXPECT_EQ("depth_sensor", depthSensor->Name());
  EXPECT_EQ(sdf::SensorType::DEPTH_CAMERA, depthSensor->Type());
  EXPECT_EQ(ignition::math::Pose3d(7, 8, 9, 0, 0, 0), depthSensor->RawPose());
  const sdf::Camera *depthCamSensor = depthSensor->CameraSensor();
  ASSERT_NE(nullptr, depthCamSensor);
  EXPECT_EQ("my_depth_camera", depthCamSensor->Name());

  // Get the rgbd sensor
  const sdf::Sensor *rgbdSensor = link->SensorByName("rgbd_sensor");
  ASSERT_NE(nullptr, rgbdSensor);
  EXPECT_EQ("rgbd_sensor", rgbdSensor->Name());
  EXPECT_EQ(sdf::SensorType::RGBD_CAMERA, rgbdSensor->Type());
  EXPECT_EQ(ignition::math::Pose3d(37, 38, 39, 0, 0, 0), rgbdSensor->RawPose());
  const sdf::Camera *rgbdCamSensor = rgbdSensor->CameraSensor();
  ASSERT_NE(nullptr, rgbdCamSensor);
  EXPECT_EQ("my_rgbd_camera", rgbdCamSensor->Name());

  // Get the thermal sensor
  const sdf::Sensor *thermalSensor = link->SensorByName("thermal_sensor");
  ASSERT_NE(nullptr, thermalSensor);
  EXPECT_EQ("thermal_sensor", thermalSensor->Name());
  EXPECT_EQ(sdf::SensorType::THERMAL_CAMERA, thermalSensor->Type());
  EXPECT_EQ(ignition::math::Pose3d(37, 38, 39, 0, 0, 0),
            thermalSensor->RawPose());
  const sdf::Camera *thermalCamSensor = thermalSensor->CameraSensor();
  ASSERT_NE(nullptr, thermalCamSensor);
  EXPECT_EQ("my_thermal_camera", thermalCamSensor->Name());

  // Get the force_torque sensor
  const sdf::Sensor *forceTorqueSensor =
    link->SensorByName("force_torque_sensor");
  ASSERT_NE(nullptr, forceTorqueSensor);
  EXPECT_EQ("force_torque_sensor", forceTorqueSensor->Name());
  EXPECT_EQ(sdf::SensorType::FORCE_TORQUE, forceTorqueSensor->Type());
  EXPECT_EQ(ignition::math::Pose3d(10, 11, 12, 0, 0, 0),
      forceTorqueSensor->RawPose());

  // Get the gps sensor
  const sdf::Sensor *gpsSensor = link->SensorByName("gps_sensor");
  ASSERT_NE(nullptr, gpsSensor);
  EXPECT_EQ("gps_sensor", gpsSensor->Name());
  EXPECT_EQ(sdf::SensorType::GPS, gpsSensor->Type());
  EXPECT_EQ(ignition::math::Pose3d(13, 14, 15, 0, 0, 0), gpsSensor->RawPose());

  // Get the gpu_ray sensor
  const sdf::Sensor *gpuRaySensor = link->SensorByName("gpu_ray_sensor");
  ASSERT_NE(nullptr, gpuRaySensor);
  EXPECT_EQ("gpu_ray_sensor", gpuRaySensor->Name());
  EXPECT_EQ(sdf::SensorType::GPU_LIDAR, gpuRaySensor->Type());
  EXPECT_EQ(ignition::math::Pose3d(1, 2, 3, 0, 0, 0), gpuRaySensor->RawPose());
  const sdf::Lidar *gpuRay = gpuRaySensor->LidarSensor();
  ASSERT_NE(nullptr, gpuRay);

  // Get the gpu_lidar sensor
  const sdf::Sensor *gpuLidarSensor = link->SensorByName("gpu_lidar_sensor");
  ASSERT_NE(nullptr, gpuLidarSensor);
  EXPECT_EQ("gpu_lidar_sensor", gpuLidarSensor->Name());
  EXPECT_EQ(sdf::SensorType::GPU_LIDAR, gpuLidarSensor->Type());
  EXPECT_EQ(ignition::math::Pose3d(1, 2, 3, 0, 0, 0),
            gpuLidarSensor->RawPose());
  const sdf::Lidar *gpuLidar = gpuLidarSensor->LidarSensor();
  ASSERT_NE(nullptr, gpuLidar);

  // Get the imu sensor
  const sdf::Sensor *imuSensor = link->SensorByName("imu_sensor");
  ASSERT_NE(nullptr, imuSensor);
  EXPECT_EQ("imu_sensor", imuSensor->Name());
  EXPECT_EQ(sdf::SensorType::IMU, imuSensor->Type());
  EXPECT_EQ(ignition::math::Pose3d(4, 5, 6, 0, 0, 0), imuSensor->RawPose());
  const sdf::Imu *imuSensorObj = imuSensor->ImuSensor();
  ASSERT_NE(nullptr, imuSensorObj);

  EXPECT_DOUBLE_EQ(0.0, imuSensorObj->LinearAccelerationXNoise().Mean());
  EXPECT_DOUBLE_EQ(0.1, imuSensorObj->LinearAccelerationXNoise().StdDev());
  EXPECT_DOUBLE_EQ(0.2,
      imuSensorObj->LinearAccelerationXNoise().DynamicBiasStdDev());
  EXPECT_DOUBLE_EQ(1.0,
      imuSensorObj->LinearAccelerationXNoise().DynamicBiasCorrelationTime());

  EXPECT_DOUBLE_EQ(1.0, imuSensorObj->LinearAccelerationYNoise().Mean());
  EXPECT_DOUBLE_EQ(1.1, imuSensorObj->LinearAccelerationYNoise().StdDev());
  EXPECT_DOUBLE_EQ(1.2,
      imuSensorObj->LinearAccelerationYNoise().DynamicBiasStdDev());
  EXPECT_DOUBLE_EQ(2.0,
      imuSensorObj->LinearAccelerationYNoise().DynamicBiasCorrelationTime());

  EXPECT_DOUBLE_EQ(2.0, imuSensorObj->LinearAccelerationZNoise().Mean());
  EXPECT_DOUBLE_EQ(2.1, imuSensorObj->LinearAccelerationZNoise().StdDev());
  EXPECT_DOUBLE_EQ(2.2,
      imuSensorObj->LinearAccelerationZNoise().DynamicBiasStdDev());
  EXPECT_DOUBLE_EQ(3.0,
      imuSensorObj->LinearAccelerationZNoise().DynamicBiasCorrelationTime());

  EXPECT_DOUBLE_EQ(3.0, imuSensorObj->AngularVelocityXNoise().Mean());
  EXPECT_DOUBLE_EQ(3.1, imuSensorObj->AngularVelocityXNoise().StdDev());
  EXPECT_DOUBLE_EQ(4.2,
      imuSensorObj->AngularVelocityXNoise().DynamicBiasStdDev());
  EXPECT_DOUBLE_EQ(4.0,
      imuSensorObj->AngularVelocityXNoise().DynamicBiasCorrelationTime());

  EXPECT_DOUBLE_EQ(4.0, imuSensorObj->AngularVelocityYNoise().Mean());
  EXPECT_DOUBLE_EQ(4.1, imuSensorObj->AngularVelocityYNoise().StdDev());
  EXPECT_DOUBLE_EQ(5.2,
      imuSensorObj->AngularVelocityYNoise().DynamicBiasStdDev());
  EXPECT_DOUBLE_EQ(5.0,
      imuSensorObj->AngularVelocityYNoise().DynamicBiasCorrelationTime());


  EXPECT_DOUBLE_EQ(5.0, imuSensorObj->AngularVelocityZNoise().Mean());
  EXPECT_DOUBLE_EQ(5.1, imuSensorObj->AngularVelocityZNoise().StdDev());
  EXPECT_DOUBLE_EQ(6.2,
      imuSensorObj->AngularVelocityZNoise().DynamicBiasStdDev());
  EXPECT_DOUBLE_EQ(6.0,
      imuSensorObj->AngularVelocityZNoise().DynamicBiasCorrelationTime());


  EXPECT_EQ("ENU", imuSensorObj->Localization());
  EXPECT_EQ("linka", imuSensorObj->CustomRpyParentFrame());
  EXPECT_EQ(ignition::math::Vector3d::UnitY, imuSensorObj->CustomRpy());
  EXPECT_EQ("linkb", imuSensorObj->GravityDirXParentFrame());
  EXPECT_EQ(ignition::math::Vector3d::UnitZ, imuSensorObj->GravityDirX());

  // Get the logical camera sensor
  const sdf::Sensor *logicalCameraSensor =
    link->SensorByName("logical_camera_sensor");
  ASSERT_NE(nullptr, logicalCameraSensor);
  EXPECT_EQ("logical_camera_sensor", logicalCameraSensor->Name());
  EXPECT_EQ(sdf::SensorType::LOGICAL_CAMERA, logicalCameraSensor->Type());
  EXPECT_EQ(ignition::math::Pose3d(7, 8, 9, 0, 0, 0),
      logicalCameraSensor->RawPose());

  // Get the magnetometer sensor
  const sdf::Sensor *magnetometerSensor =
    link->SensorByName("magnetometer_sensor");
  ASSERT_NE(nullptr, magnetometerSensor);
  EXPECT_EQ("magnetometer_sensor", magnetometerSensor->Name());
  EXPECT_EQ(sdf::SensorType::MAGNETOMETER, magnetometerSensor->Type());
  EXPECT_EQ(ignition::math::Pose3d(10, 11, 12, 0, 0, 0),
      magnetometerSensor->RawPose());
  const sdf::Magnetometer *magSensor = magnetometerSensor->MagnetometerSensor();
  ASSERT_NE(nullptr, magSensor);
  EXPECT_DOUBLE_EQ(0.1, magSensor->XNoise().Mean());
  EXPECT_DOUBLE_EQ(0.2, magSensor->XNoise().StdDev());
  EXPECT_DOUBLE_EQ(1.2, magSensor->YNoise().Mean());
  EXPECT_DOUBLE_EQ(2.3, magSensor->YNoise().StdDev());
  EXPECT_DOUBLE_EQ(3.4, magSensor->ZNoise().Mean());
  EXPECT_DOUBLE_EQ(5.6, magSensor->ZNoise().StdDev());

  // Get the multicamera sensor
  const sdf::Sensor *multicameraSensor =
    link->SensorByName("multicamera_sensor");
  ASSERT_NE(nullptr, multicameraSensor);
  EXPECT_EQ("multicamera_sensor", multicameraSensor->Name());
  EXPECT_EQ(sdf::SensorType::MULTICAMERA, multicameraSensor->Type());
  EXPECT_EQ(ignition::math::Pose3d(13, 14, 15, 0, 0, 0),
      multicameraSensor->RawPose());

  // Get the ray sensor
  const sdf::Sensor *raySensor = link->SensorByName("ray_sensor");
  ASSERT_NE(nullptr, raySensor);
  EXPECT_EQ("ray_sensor", raySensor->Name());
  EXPECT_EQ(sdf::SensorType::LIDAR, raySensor->Type());
  EXPECT_EQ(ignition::math::Pose3d(1, 2, 3, 0, 0, 0), raySensor->RawPose());
  const sdf::Lidar *ray = raySensor->LidarSensor();
  ASSERT_NE(nullptr, ray);
  EXPECT_EQ(320u, ray->HorizontalScanSamples());
  EXPECT_DOUBLE_EQ(0.9, ray->HorizontalScanResolution());
  EXPECT_DOUBLE_EQ(1.75, *(ray->HorizontalScanMinAngle()));
  EXPECT_DOUBLE_EQ(2.94, *(ray->HorizontalScanMaxAngle()));
  EXPECT_EQ(240u, ray->VerticalScanSamples());
  EXPECT_DOUBLE_EQ(0.8, ray->VerticalScanResolution());
  EXPECT_DOUBLE_EQ(2.75, *(ray->VerticalScanMinAngle()));
  EXPECT_DOUBLE_EQ(3.94, *(ray->VerticalScanMaxAngle()));
  EXPECT_DOUBLE_EQ(1.23, ray->RangeMin());
  EXPECT_DOUBLE_EQ(4.56, ray->RangeMax());
  EXPECT_DOUBLE_EQ(7.89, ray->RangeResolution());
  EXPECT_DOUBLE_EQ(0.98, ray->LidarNoise().Mean());
  EXPECT_DOUBLE_EQ(0.76, ray->LidarNoise().StdDev());

  // Get the lidar sensor
  const sdf::Sensor *lidarSensor = link->SensorByName("lidar_sensor");
  ASSERT_NE(nullptr, lidarSensor);
  EXPECT_EQ("lidar_sensor", lidarSensor->Name());
  EXPECT_EQ(sdf::SensorType::LIDAR, lidarSensor->Type());
  EXPECT_EQ(ignition::math::Pose3d(1, 2, 3, 0, 0, 0), lidarSensor->RawPose());
  const sdf::Lidar *lidar = lidarSensor->LidarSensor();
  ASSERT_NE(nullptr, lidar);
  EXPECT_EQ(320u, lidar->HorizontalScanSamples());
  EXPECT_DOUBLE_EQ(0.9, lidar->HorizontalScanResolution());
  EXPECT_DOUBLE_EQ(1.75, *(lidar->HorizontalScanMinAngle()));
  EXPECT_DOUBLE_EQ(2.94, *(lidar->HorizontalScanMaxAngle()));
  EXPECT_EQ(240u, lidar->VerticalScanSamples());
  EXPECT_DOUBLE_EQ(0.8, lidar->VerticalScanResolution());
  EXPECT_DOUBLE_EQ(2.75, *(lidar->VerticalScanMinAngle()));
  EXPECT_DOUBLE_EQ(3.94, *(lidar->VerticalScanMaxAngle()));
  EXPECT_DOUBLE_EQ(1.23, lidar->RangeMin());
  EXPECT_DOUBLE_EQ(4.56, lidar->RangeMax());
  EXPECT_DOUBLE_EQ(7.89, lidar->RangeResolution());
  EXPECT_DOUBLE_EQ(0.98, lidar->LidarNoise().Mean());
  EXPECT_DOUBLE_EQ(0.76, lidar->LidarNoise().StdDev());

  // Get the rfid sensor
  const sdf::Sensor *rfidSensor = link->SensorByName("rfid_sensor");
  ASSERT_NE(nullptr, rfidSensor);
  EXPECT_EQ("rfid_sensor", rfidSensor->Name());
  EXPECT_EQ(sdf::SensorType::RFID, rfidSensor->Type());
  EXPECT_EQ(ignition::math::Pose3d(4, 5, 6, 0, 0, 0), rfidSensor->RawPose());

  // Get the rfid tag
  const sdf::Sensor *rfidTag = link->SensorByName("rfid_tag");
  ASSERT_NE(nullptr, rfidTag);
  EXPECT_EQ("rfid_tag", rfidTag->Name());
  EXPECT_EQ(sdf::SensorType::RFIDTAG, rfidTag->Type());
  EXPECT_EQ(ignition::math::Pose3d(7, 8, 9, 0, 0, 0), rfidTag->RawPose());

  // Get the sonar sensor
  const sdf::Sensor *sonarSensor = link->SensorByName("sonar_sensor");
  ASSERT_NE(nullptr, sonarSensor);
  EXPECT_EQ("sonar_sensor", sonarSensor->Name());
  EXPECT_EQ(sdf::SensorType::SONAR, sonarSensor->Type());
  EXPECT_EQ(ignition::math::Pose3d(10, 11, 12, 0, 0, 0),
            sonarSensor->RawPose());

  // Get the wireless receiver
  const sdf::Sensor *wirelessReceiver = link->SensorByName("wireless_receiver");
  ASSERT_NE(nullptr, wirelessReceiver);
  EXPECT_EQ("wireless_receiver", wirelessReceiver->Name());
  EXPECT_EQ(sdf::SensorType::WIRELESS_RECEIVER, wirelessReceiver->Type());
  EXPECT_EQ(ignition::math::Pose3d(13, 14, 15, 0, 0, 0),
      wirelessReceiver->RawPose());

  // Get the wireless transmitter
  const sdf::Sensor *wirelessTransmitter =
    link->SensorByName("wireless_transmitter");
  ASSERT_NE(nullptr, wirelessTransmitter);
  EXPECT_EQ("wireless_transmitter", wirelessTransmitter->Name());
  EXPECT_EQ(sdf::SensorType::WIRELESS_TRANSMITTER, wirelessTransmitter->Type());
  EXPECT_EQ(ignition::math::Pose3d(1, 2, 3, 0, 0, 0),
      wirelessTransmitter->RawPose());

  // Get the air_pressure sensor
  const sdf::Sensor *airPressureSensor = link->SensorByName(
      "air_pressure_sensor");
  ASSERT_NE(nullptr, airPressureSensor);
  EXPECT_EQ("air_pressure_sensor", airPressureSensor->Name());
  EXPECT_EQ(sdf::SensorType::AIR_PRESSURE, airPressureSensor->Type());
  EXPECT_EQ(ignition::math::Pose3d(10, 20, 30, 0, 0, 0),
      airPressureSensor->RawPose());
  const sdf::AirPressure *airSensor = airPressureSensor->AirPressureSensor();
  ASSERT_NE(nullptr, airSensor);
  EXPECT_DOUBLE_EQ(3.4, airSensor->PressureNoise().Mean());
  EXPECT_DOUBLE_EQ(5.6, airSensor->PressureNoise().StdDev());
  EXPECT_DOUBLE_EQ(123.4, airSensor->ReferenceAltitude());
}

/////////////////////////////////////////////////
TEST(DOMLink, LoadLinkPoseRelativeTo)
{
  const std::string testFile =
    sdf::filesystem::append(PROJECT_SOURCE_PATH, "test", "sdf",
        "model_link_relative_to.sdf");

  // Load the SDF file
  sdf::Root root;
  EXPECT_TRUE(root.Load(testFile).empty());

  using Pose = ignition::math::Pose3d;

  // Get the first model
  const sdf::Model *model = root.ModelByIndex(0);
  ASSERT_NE(nullptr, model);
  EXPECT_EQ("model_link_relative_to", model->Name());
  EXPECT_EQ(3u, model->LinkCount());
  EXPECT_NE(nullptr, model->LinkByIndex(0));
  EXPECT_NE(nullptr, model->LinkByIndex(1));
  EXPECT_NE(nullptr, model->LinkByIndex(2));
  EXPECT_EQ(nullptr, model->LinkByIndex(3));
  EXPECT_EQ(Pose(0, 0, 0, 0, 0, 0), model->RawPose());
  EXPECT_EQ("", model->PoseRelativeTo());

  ASSERT_TRUE(model->LinkNameExists("L1"));
  ASSERT_TRUE(model->LinkNameExists("L2"));
  ASSERT_TRUE(model->LinkNameExists("L3"));
  EXPECT_TRUE(model->LinkByName("L1")->PoseRelativeTo().empty());
  EXPECT_TRUE(model->LinkByName("L2")->PoseRelativeTo().empty());
  EXPECT_EQ("L1", model->LinkByName("L3")->PoseRelativeTo());

  EXPECT_EQ(Pose(1, 0, 0, 0, IGN_PI/2, 0), model->LinkByName("L1")->RawPose());
  EXPECT_EQ(Pose(2, 0, 0, 0, 0, 0), model->LinkByName("L2")->RawPose());
  EXPECT_EQ(Pose(3, 0, 0, 0, 0, 0), model->LinkByName("L3")->RawPose());

  // Test ResolvePose to get each link pose in the model frame
  Pose pose;
  EXPECT_TRUE(model->LinkByName("L1")->ResolvePose("__model__", pose).empty());
  EXPECT_EQ(Pose(1, 0, 0, 0, IGN_PI/2, 0), pose);
  EXPECT_TRUE(model->LinkByName("L2")->ResolvePose("__model__", pose).empty());
  EXPECT_EQ(Pose(2, 0, 0, 0, 0, 0), pose);
  EXPECT_TRUE(model->LinkByName("L3")->ResolvePose("__model__", pose).empty());
  EXPECT_EQ(Pose(1, 0, -3, 0, IGN_PI/2, 0), pose);
  // test other API too
  EXPECT_TRUE(model->LinkByName("L1")->ResolvePose(pose).empty());
  EXPECT_EQ(Pose(1, 0, 0, 0, IGN_PI/2, 0), pose);
  EXPECT_TRUE(model->LinkByName("L2")->ResolvePose(pose).empty());
  EXPECT_EQ(Pose(2, 0, 0, 0, 0, 0), pose);
  EXPECT_TRUE(model->LinkByName("L3")->ResolvePose(pose).empty());
  EXPECT_EQ(Pose(1, 0, -3, 0, IGN_PI/2, 0), pose);

  // resolve pose of L1 relative to L3
  // should be inverse of L3's Pose()
  EXPECT_TRUE(model->LinkByName("L1")->ResolvePose("L3", pose).empty());
  EXPECT_EQ(Pose(-3, 0, 0, 0, 0, 0), pose);

  EXPECT_TRUE(model->CanonicalLinkName().empty());

  EXPECT_EQ(0u, model->JointCount());
  EXPECT_EQ(nullptr, model->JointByIndex(0));

  EXPECT_EQ(0u, model->FrameCount());
  EXPECT_EQ(nullptr, model->FrameByIndex(0));
}

/////////////////////////////////////////////////
TEST(DOMLink, LoadInvalidLinkPoseRelativeTo)
{
  const std::string testFile =
    sdf::filesystem::append(PROJECT_SOURCE_PATH, "test", "sdf",
        "model_invalid_link_relative_to.sdf");

  // Load the SDF file
  sdf::Root root;
  EXPECT_TRUE(root.Load(testFile).empty());

  // Get the first model
  const sdf::Model *model = root.ModelByIndex(0);
  ASSERT_NE(nullptr, model);
  EXPECT_EQ("model_invalid_link_relative_to", model->Name());
  EXPECT_EQ(2u, model->LinkCount());
  EXPECT_NE(nullptr, model->LinkByIndex(0));
  EXPECT_NE(nullptr, model->LinkByIndex(1));
  EXPECT_EQ(nullptr, model->LinkByIndex(2));
  EXPECT_EQ(ignition::math::Pose3d(0, 0, 0, 0, 0, 0), model->RawPose());
  EXPECT_EQ("", model->PoseRelativeTo());

  ASSERT_TRUE(model->LinkNameExists("L"));
  ASSERT_TRUE(model->LinkNameExists("self_cycle"));
  EXPECT_EQ("A", model->LinkByName("L")->PoseRelativeTo());
  EXPECT_EQ("self_cycle", model->LinkByName("self_cycle")->PoseRelativeTo());

  EXPECT_TRUE(model->CanonicalLinkName().empty());

  EXPECT_EQ(0u, model->JointCount());
  EXPECT_EQ(nullptr, model->JointByIndex(0));

  EXPECT_EQ(0u, model->FrameCount());
  EXPECT_EQ(nullptr, model->FrameByIndex(0));
}<|MERGE_RESOLUTION|>--- conflicted
+++ resolved
@@ -210,17 +210,11 @@
   auto errors = root.Load(testFile);
   EXPECT_FALSE(errors.empty());
   ASSERT_EQ(2u, errors.size());
-<<<<<<< HEAD
-  EXPECT_EQ(errors[0].Code(), sdf::ErrorCode::LINK_INERTIA_INVALID);
-  EXPECT_EQ(errors[0].Message(), "A link named link has invalid inertia.");
-  EXPECT_EQ(errors[1].Code(), sdf::ErrorCode::ELEMENT_INVALID);
-=======
   for (auto err : errors)
      std::cout << err.Message() << std::endl;
   EXPECT_EQ(errors[0].Code(), sdf::ErrorCode::LINK_INERTIA_INVALID);
   EXPECT_EQ(errors[0].Message(), "A link named link has invalid inertia.");
   EXPECT_EQ(errors[1].Code(), sdf::ErrorCode::MODEL_WITHOUT_LINK);
->>>>>>> 35d7518a
   EXPECT_EQ(errors[1].Message(), "A model must have at least one link.");
 
   const sdf::Model *model = root.ModelByIndex(0);
