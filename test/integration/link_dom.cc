--- conflicted
+++ resolved
@@ -201,21 +201,13 @@
   // Load the SDF file
   sdf::Root root;
   auto errors = root.Load(testFile);
-<<<<<<< HEAD
-  EXPECT_TRUE(errors.empty());
-=======
   EXPECT_FALSE(errors.empty());
   ASSERT_EQ(1u, errors.size());
   EXPECT_EQ(errors[0].Code(), sdf::ErrorCode::LINK_INERTIA_INVALID);
   EXPECT_EQ(errors[0].Message(), "A link named link has invalid inertia.");
->>>>>>> c1fb6c80
 
   const sdf::Model *model = root.ModelByIndex(0);
-<<<<<<< HEAD
-  ASSERT_NE(nullptr, model);
-=======
-  ASSERT_EQ(model, nullptr);
->>>>>>> c1fb6c80
+  ASSERT_EQ(nullptr, model);
 }
 
 //////////////////////////////////////////////////
