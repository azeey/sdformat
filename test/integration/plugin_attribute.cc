/*
 * Copyright 2014 Open Source Robotics Foundation
 *
 * Licensed under the Apache License, Version 2.0 (the "License");
 * you may not use this file except in compliance with the License.
 * You may obtain a copy of the License at
 *
 *     http://www.apache.org/licenses/LICENSE-2.0
 *
 * Unless required by applicable law or agreed to in writing, software
 * distributed under the License is distributed on an "AS IS" BASIS,
 * WITHOUT WARRANTIES OR CONDITIONS OF ANY KIND, either express or implied.
 * See the License for the specific language governing permissions and
 * limitations under the License.
 *
*/

#include <gtest/gtest.h>
#include <boost/filesystem.hpp>
#include <string>
#include "sdf/sdf.hh"

#include "test_config.h"

std::string get_sdf_string()
{
  std::ostringstream stream;
  stream
    << "<sdf version='" << SDF_VERSION << "'>"
    << "<model name='model'>"
    << "  <link name='link'/>"
    << "  <plugin name='example' filename='libexample.so'>"
    << "    <user attribute='attribute' />"
    << "    <value attribute='attribute'>value</value>"
    << "  </plugin>"
    << "</model>";
  return stream.str();
}

////////////////////////////////////////
// make sure that plugin attributes get parsed
TEST(PluginAttribute, ParseAttributes)
{
  char *pathCStr = getenv("SDF_PATH");
  boost::filesystem::path path = PROJECT_SOURCE_PATH;
  path = path / "sdf" / SDF_VERSION;
  setenv("SDF_PATH", path.string().c_str(), 1);

  sdf::SDFPtr model(new sdf::SDF());
  sdf::init(model);
  ASSERT_TRUE(sdf::readString(get_sdf_string(), model));
  if (pathCStr)
  {
    setenv("SDF_PATH", pathCStr, 1);
  }
  else
  {
    unsetenv("SDF_PATH");
  }

  sdf::ElementPtr plugin =
<<<<<<< HEAD
    model->GetRoot()->GetElement("model")->GetElement("plugin");
=======
    model->Root()->GetElement("model")->GetElement("plugin");
>>>>>>> e81b3eb6
  ASSERT_TRUE(plugin->HasElement("user"));
  {
    sdf::ElementPtr user = plugin->GetElement("user");
    EXPECT_TRUE(user->HasAttribute("attribute"));
    EXPECT_EQ(user->GetAttribute("attribute")->GetAsString(),
              std::string("attribute"));
  }
  {
    sdf::ElementPtr value = plugin->GetElement("value");
    EXPECT_TRUE(value->HasAttribute("attribute"));
    EXPECT_EQ(value->GetAttribute("attribute")->GetAsString(),
              std::string("attribute"));
    EXPECT_EQ(value->Get<std::string>(""),
              std::string("value"));
  }
}<|MERGE_RESOLUTION|>--- conflicted
+++ resolved
@@ -59,11 +59,7 @@
   }
 
   sdf::ElementPtr plugin =
-<<<<<<< HEAD
-    model->GetRoot()->GetElement("model")->GetElement("plugin");
-=======
     model->Root()->GetElement("model")->GetElement("plugin");
->>>>>>> e81b3eb6
   ASSERT_TRUE(plugin->HasElement("user"));
   {
     sdf::ElementPtr user = plugin->GetElement("user");
