--- conflicted
+++ resolved
@@ -60,11 +60,7 @@
   }
 
   sdf::ElementPtr plugin =
-<<<<<<< HEAD
-    model->GetRoot()->GetElement("model")->GetElement("plugin");
-=======
     model->Root()->GetElement("model")->GetElement("plugin");
->>>>>>> e81b3eb6
 
   ASSERT_TRUE(plugin->HasElement("value1"));
   EXPECT_TRUE(plugin->Get<bool>("value1"));
